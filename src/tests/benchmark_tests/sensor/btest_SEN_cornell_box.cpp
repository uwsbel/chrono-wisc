// =============================================================================
// PROJECT CHRONO - http://projectchrono.org
//
// Copyright (c) 2019 projectchrono.org
// All rights reserved.
//
// Use of this source code is governed by a BSD-style license that can be found
// in the LICENSE file at the top level of the distribution and at
// http://projectchrono.org/license-chrono.txt.
//
// =============================================================================
// Authors: Asher Elmquist, Yan Xiao
// =============================================================================
//
// Chrono demonstration of a camera sensor.
// Generates a mesh object and rotates camera sensor around the mesh.
//
// =============================================================================

#include "chrono/assets/ChVisualShapeTriangleMesh.h"
#include "chrono/assets/ChVisualMaterial.h"
#include "chrono/assets/ChVisualShape.h"
#include "chrono/geometry/ChTriangleMeshConnected.h"
#include "chrono/physics/ChBodyEasy.h"
#include "chrono/physics/ChSystemNSC.h"
#include "chrono/utils/ChUtilsCreators.h"
#include "chrono_thirdparty/filesystem/path.h"

#include "chrono_sensor/sensors/ChCameraSensor.h"
#include "chrono_sensor/ChSensorManager.h"
#include "chrono_sensor/filters/ChFilterAccess.h"
#include "chrono_sensor/filters/ChFilterGrayscale.h"
#include "chrono_sensor/filters/ChFilterSave.h"
#include "chrono_sensor/filters/ChFilterVisualize.h"
#include "chrono_sensor/filters/ChFilterCameraNoise.h"
#include "chrono_sensor/filters/ChFilterImageOps.h"

using namespace chrono;
using namespace chrono::sensor;

// -----------------------------------------------------------------------------
// Camera parameters
// -----------------------------------------------------------------------------

// Noise model attached to the sensor
enum NoiseModel {
    CONST_NORMAL,     // Gaussian noise with constant mean and standard deviation
    PIXEL_DEPENDENT,  // Pixel dependent gaussian noise
    NONE              // No noise model
};
NoiseModel noise_model = PIXEL_DEPENDENT;

// Camera lens model
// Either PINHOLE or SPHERICAL
CameraLensModelType lens_model = CameraLensModelType::PINHOLE;

// Update rate in Hz
float update_rate = 30;

// Image width and height
unsigned int image_width = 1920;
unsigned int image_height = 780;

// Camera's horizontal field of view
float fov = (float)CH_PI / 2.;

// Lag (in seconds) between sensing and when data becomes accessible
float lag = .05f;

// Exposure (in seconds) of each image
float exposure_time = 0.02f;

int alias_factor = 2;

// -----------------------------------------------------------------------------
// Simulation parameters
// -----------------------------------------------------------------------------

// Simulation step size
double step_size = 1e-2;

// Simulation end time
float end_time = 20.0f;

// Save camera images
bool save = true;

// Render camera images
bool vis = true;

// Output directory
const std::string out_dir = "SENSOR_OUTPUT/";

int main(int argc, char* argv[]) {
    std::cout << "Copyright (c) 2020 projectchrono.org\nChrono version: " << CHRONO_VERSION << std::endl;

    // -----------------
    // Create the system
    // -----------------
    ChSystemNSC sys;

    // ---------------------------------------
    // add set of boxes to be visualized by camera
    // ---------------------------------------
    auto mmesh =
        ChTriangleMeshConnected::CreateFromWavefrontFile(GetChronoDataFile("sensor/geometries/box.obj"), true, true);

    auto trimesh_shape = chrono_types::make_shared<ChVisualShapeTriangleMesh>();
    trimesh_shape->SetMesh(mmesh);
    trimesh_shape->SetName("Box");
    trimesh_shape->SetMutable(false);

    auto mesh_body = chrono_types::make_shared<ChBody>();
    mesh_body->SetPos({0, 0, 0});
    mesh_body->AddVisualShape(trimesh_shape);
    mesh_body->SetFixed(true);
    sys.Add(mesh_body);

<<<<<<< HEAD
    for (auto mat : mesh_body->GetVisualShape(0)->GetMaterials()) {
        mat->SetBSDF((int)BSDFType::DIFFUSE);
    }

    // auto box_body = chrono_types::make_shared<ChBodyEasyBox>(1, 1, 1, 1000, true, false);
    // // auto box_body = chrono_types::make_shared<ChBodyEasySphere>(.5, 1000, true, false);
    // // auto box_body = chrono_types::make_shared<ChBodyEasyCylinder>(ChAxis::Y, .25, 1, 1000, true, false);
    // box_body->SetPos({0, 0, 2});
    // box_body->SetFixed(true);
    // sys.Add(box_body);

=======
>>>>>>> db2ac094
    auto floor = chrono_types::make_shared<ChBodyEasyBox>(1, 1, 1, 1000, false, false);
    floor->SetPos({0, 0, 0});
    floor->SetFixed(true);
    sys.Add(floor);

    /*
    auto red = chrono_types::make_shared<ChVisualMaterial>();
    red->SetDiffuseColor({1, 0, 0});
    red->SetSpecularColor({1.f, 1.f, 1.f});

    auto green = chrono_types::make_shared<ChVisualMaterial>();
    green->SetDiffuseColor({0, 1, 0});
    green->SetSpecularColor({1.f, 1.f, 1.f});

    auto grey = chrono_types::make_shared<ChVisualMaterial>();
    grey->SetDiffuseColor({.5, .5, .5});
    grey->SetSpecularColor({.5f, .5f, .5f});

    auto floor = chrono_types::make_shared<ChBodyEasyBox>(4, 4, .1, 1000, true, false);
    floor->SetPos({0, 0, 0});
    floor->SetFixed(true);
    sys.Add(floor);
    floor->GetVisualModel()->GetShapeInstances()[0].first->AddMaterial(grey);

    auto ceiling = chrono_types::make_shared<ChBodyEasyBox>(4, 4, .1, 1000, true, false);
    ceiling->SetPos({0, 0, 4});
    ceiling->SetFixed(true);
    sys.Add(ceiling);
    ceiling->GetVisualModel()->GetShapeInstances()[0].first->AddMaterial(grey);

    auto left_wall = chrono_types::make_shared<ChBodyEasyBox>(4, .1, 4, 1000, true, false);
    left_wall->SetPos({0, 2, 2});
    left_wall->SetFixed(true);
    sys.Add(left_wall);
    left_wall->GetVisualModel()->GetShapeInstances()[0].first->AddMaterial(red);

    auto right_wall = chrono_types::make_shared<ChBodyEasyBox>(4, .1, 4, 1000, true, false);
    right_wall->SetPos({0, -2, 2});
    right_wall->SetFixed(true);
    sys.Add(right_wall);
    right_wall->GetVisualModel()->GetShapeInstances()[0].first->AddMaterial(green);

    auto back_wall = chrono_types::make_shared<ChBodyEasyBox>(.1, 4, 4, 1000, true, false);
    back_wall->SetPos({2, 0, 2});
    back_wall->SetFixed(true);
    sys.Add(back_wall);
    back_wall->GetVisualModel()->GetShapeInstances()[0].first->AddMaterial(grey);

    double box1_height = 2.5;
    auto box1 = chrono_types::make_shared<ChBodyEasyBox>(1, 1, box1_height, 1000, true, false);
    box1->SetPos({.75, .75, box1_height / 2});
    box1->SetRot(QuatFromAngleZ(CH_PI / 3));
    box1->SetFixed(true);
    sys.Add(box1);
    box1->GetVisualModel()->GetShapeInstances()[0].first->AddMaterial(grey);

    double box2_height = 1.5;
    auto box2 = chrono_types::make_shared<ChBodyEasyBox>(1, 1, box2_height, 1000, true, false);
    box2->SetPos({-.75, -.75, box2_height / 2});
    box2->SetRot(QuatFromAngleZ(-CH_PI / 3));
    box2->SetFixed(true);
    sys.Add(box2);
    box2->GetVisualModel()->GetShapeInstances()[0].first->AddMaterial(grey);
    */

    // -----------------------
    // Create a sensor manager
    // -----------------------
    auto manager = chrono_types::make_shared<ChSensorManager>(&sys);
    Background b;
    b.mode = BackgroundMode::SOLID_COLOR;
    b.color_zenith = {0,0,0};
    manager->scene->SetBackground(b);
    //manager->scene->AddPointLight({0.0f, 0.0f, 3.8f}, {1.f,1.f,1.f}, 5.0f); //2.0f / 2, 1.8902f / 2, 1.7568f / 2
    //manager->scene->AddSpotLight({0.0f, 0.0f, 3.8f}, {0,0,-1}, {10.f, 10.f, 10.f}, 5.0f, CH_PI/6, CH_PI/12);
    manager->scene->AddSpotLight(ChFramed({0, 0, 3.8f}, QuatFromAngleY(90*CH_PI/180)), {10,10,10}, 5.f, CH_PI/6, CH_PI/12);
    //manager->scene->AddSpotLight({0.0f, 0.0f, 3.8f}, {0, 0, -1}, {1e1,1e1,1e1}, 5.0f, 10*(CH_PI/180), 5*(CH_PI/180));
    //manager->SetRayRecursions(4);
    //manager->scene->AddAreaLight({0.0f, 0.0f, 3.8f}, {2.0f/2, 1.8902f/2, 1.7568f/2}, 5.0f, {1.0f, 0.0f, 0.0f}, {0.0f, -1.0f, 0.0f});
    // -------------------------------------------------------
    // Create a camera and add it to the sensor manager
    // -------------------------------------------------------
    chrono::ChFrame<double> offset_pose2({-7, 0, 2}, QUNIT);
    // chrono::ChFrame<double> offset_pose2({-3, 0, 0}, QUNIT);
    auto cam = chrono_types::make_shared<ChCameraSensor>(floor,         // body camera is attached to
                                                         update_rate,   // update rate in Hz
                                                         offset_pose2,  // offset pose
                                                         image_width,   // image width
                                                         image_height,  // image height
                                                         fov,           // camera's horizontal field of view
                                                         alias_factor,  // supersample factor for antialiasing
                                                         lens_model,    // FOV
                                                         true,  // use global illumination or not
                                                         Integrator::PATH);         
    cam->SetName("Global Illum Camera");
    cam->SetLag(lag);
    cam->SetCollectionWindow(exposure_time);
    if (vis)
        cam->PushFilter(chrono_types::make_shared<ChFilterVisualize>(image_width, image_height, "Global Illumination"));
    if (save)
        cam->PushFilter(chrono_types::make_shared<ChFilterSave>(out_dir + "globalillum/"));
    manager->AddSensor(cam);

    auto cam2 = chrono_types::make_shared<ChCameraSensor>(floor,         // body camera is attached to
                                                          update_rate,   // update rate in Hz
                                                          offset_pose2,  // offset pose
                                                          image_width,   // image width
                                                          image_height,  // image height
                                                          fov,           // camera's horizontal field of view
                                                          alias_factor,  // supersample factor for antialiasing
                                                          lens_model,    // FOV
                                                          true,
                                                          Integrator::LEGACY);        // use global illumination or not
    cam2->SetName("Whitted Camera");
    cam2->SetLag(lag);
    cam2->SetCollectionWindow(exposure_time);
    if (vis)
        cam2->PushFilter(
            chrono_types::make_shared<ChFilterVisualize>(image_width, image_height, "Whitted Ray Tracing"));
    if (save)
        cam2->PushFilter(chrono_types::make_shared<ChFilterSave>(out_dir + "whitted/"));
    manager->AddSensor(cam2);

    // ---------------
    // Simulate system
    // ---------------
    // Demonstration shows cameras panning around a stationary mesh.
    // Each camera begins on opposite sides of the object, but rotate at the same speed
    // float orbit_radius = 10.f;
    // float orbit_rate = 2.5;
    float ch_time = 0.0;

    std::chrono::high_resolution_clock::time_point t1 = std::chrono::high_resolution_clock::now();

    while (ch_time < end_time) {
        // Update sensor manager
        // Will render/save/filter automatically
        manager->Update();

        // Perform step of dynamics
        sys.DoStepDynamics(step_size);

        // Get the current time of the simulation
        ch_time = (float)sys.GetChTime();
    }
    std::chrono::high_resolution_clock::time_point t2 = std::chrono::high_resolution_clock::now();
    std::chrono::duration<double> wall_time = std::chrono::duration_cast<std::chrono::duration<double>>(t2 - t1);
    std::cout << "Simulation time: " << ch_time << "s, wall time: " << wall_time.count() << "s.\n";

    return 0;
}<|MERGE_RESOLUTION|>--- conflicted
+++ resolved
@@ -116,7 +116,6 @@
     mesh_body->SetFixed(true);
     sys.Add(mesh_body);
 
-<<<<<<< HEAD
     for (auto mat : mesh_body->GetVisualShape(0)->GetMaterials()) {
         mat->SetBSDF((int)BSDFType::DIFFUSE);
     }
@@ -128,8 +127,6 @@
     // box_body->SetFixed(true);
     // sys.Add(box_body);
 
-=======
->>>>>>> db2ac094
     auto floor = chrono_types::make_shared<ChBodyEasyBox>(1, 1, 1, 1000, false, false);
     floor->SetPos({0, 0, 0});
     floor->SetFixed(true);
