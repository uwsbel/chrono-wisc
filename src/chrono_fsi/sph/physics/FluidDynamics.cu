--- conflicted
+++ resolved
@@ -260,52 +260,204 @@
 
 // -----------------------------------------------------------------------------
 
-<<<<<<< HEAD
-// Kernel to update the fluid properities. It updates the stress tensor, density, velocity and position relying on
-// explicit Euler scheme. Pressure is obtained from the density and an Equation of State.
-__global__ void UpdateFluidD(Real4* posRadD,
-                             Real3* velMasD,
-                             Real4* rhoPresMuD,
-                             Real3* tauXxYyZzD,
-                             Real3* tauXyXzYzD,
-                             Real3* vel_XSPH_D,
-                             Real4* derivVelRhoD,
-                             Real3* derivTauXxYyZzD,
-                             Real3* derivTauXyXzYzD,
-                             Real4* sr_tau_I_mu_iD,
-                             uint* freeSurfaceIdD,
-                             int32_t* activityIdentifierSortedD,
-                             const uint numActive,
-                             Real dT,
-                             volatile bool* error_flag) {
-    uint index = blockIdx.x * blockDim.x + threadIdx.x;
-    if (index >= numActive) {
-        return;
-    }
-
-    // check if position value is NaN
-    if (!IsFinite(posRadD[index])) {
-        printf("Error! particle position is NAN: thrown from FluidDynamics.cu, UpdateFluidDKernel !\n");
-        *error_flag = true;
-        return;
-    }
-
-    // Only update active particles not extended active particles
-    if (activityIdentifierSortedD[index] <= 0) {
-        return;
-    }
-
-    Real4 rhoPresMu = rhoPresMuD[index];
-    if (IsBceMarker(rhoPresMu.w)) {
-        return;
-    }
-=======
+//// Kernel to update the fluid properities. It updates the stress tensor, density, velocity and position relying on
+//// explicit Euler scheme. Pressure is obtained from the density and an Equation of State.
+//__global__ void UpdateFluidD(Real4* posRadD,
+//                             Real3* velMasD,
+//                             Real4* rhoPresMuD,
+//                             Real3* tauXxYyZzD,
+//                             Real3* tauXyXzYzD,
+//                             Real3* vel_XSPH_D,
+//                             Real4* derivVelRhoD,
+//                             Real3* derivTauXxYyZzD,
+//                             Real3* derivTauXyXzYzD,
+//                             Real4* sr_tau_I_mu_iD,
+//                             uint* freeSurfaceIdD,
+//                             int32_t* activityIdentifierSortedD,
+//                             const uint numActive,
+//                             Real dT,
+//                             volatile bool* error_flag) {
+//    uint index = blockIdx.x * blockDim.x + threadIdx.x;
+//    if (index >= numActive) {
+//        return;
+//    }
+//
+//    // check if position value is NaN
+//    if (!IsFinite(posRadD[index])) {
+//        printf("Error! particle position is NAN: thrown from FluidDynamics.cu, UpdateFluidDKernel !\n");
+//        *error_flag = true;
+//        return;
+//    }
+//
+//    // Only update active particles not extended active particles
+//    if (activityIdentifierSortedD[index] <= 0) {
+//        return;
+//    }
+//
+//    Real4 rhoPresMu = rhoPresMuD[index];
+//    if (IsBceMarker(rhoPresMu.w)) {
+//        return;
+//    }
+//
+//    Real4 derivVelRho = derivVelRhoD[index];
+//    Real h = posRadD[index].w;
+//
+//    // This is only implemented for granular material
+//    Real p_tr, p_n;
+//
+//    if (paramsD.elastic_SPH) {
+//        //--------------------------------
+//        // ** total stress tau
+//        //--------------------------------
+//        Real3 tauXxYyZz = tauXxYyZzD[index];
+//        Real3 tauXyXzYz = tauXyXzYzD[index];
+//        Real3 derivTauXxYyZz = derivTauXxYyZzD[index];
+//        Real3 derivTauXyXzYz = derivTauXyXzYzD[index];
+//        Real3 updatedTauXxYyZz = tauXxYyZz + mR3(derivTauXxYyZz) * dT;
+//        Real3 updatedTauXyXzYz = tauXyXzYz + mR3(derivTauXyXzYz) * dT;
+//
+//        // check if there is a plastic flow
+//        p_n = -CH_1_3 * (tauXxYyZz.x + tauXxYyZz.y + tauXxYyZz.z);
+//        tauXxYyZz.x += p_n;
+//        tauXxYyZz.y += p_n;
+//        tauXxYyZz.z += p_n;
+//        p_tr = -CH_1_3 * (updatedTauXxYyZz.x + updatedTauXxYyZz.y + updatedTauXxYyZz.z);
+//        updatedTauXxYyZz.x += p_tr;
+//        updatedTauXxYyZz.y += p_tr;
+//        updatedTauXxYyZz.z += p_tr;
+//
+//        Real tau_tr = square(updatedTauXxYyZz.x) + square(updatedTauXxYyZz.y) + square(updatedTauXxYyZz.z) +
+//                      2.0 * square(updatedTauXyXzYz.x) + 2.0 * square(updatedTauXyXzYz.y) +
+//                      2.0 * square(updatedTauXyXzYz.z);
+//        Real tau_n = square(tauXxYyZz.x) + square(tauXxYyZz.y) + square(tauXxYyZz.z) + 2.0 * square(tauXyXzYz.x) +
+//                     2.0 * square(tauXyXzYz.y) + 2.0 * square(tauXyXzYz.z);
+//        tau_tr = sqrt(0.5 * tau_tr);
+//        tau_n = sqrt(0.5 * tau_n);
+//        Real Chi = abs(tau_tr - tau_n) * paramsD.INV_G_shear / dT;
+//        // should use the positive magnitude according to "A
+//        // constitutive law for dense granular flows" Nature 2006
+//        Real mu_s = paramsD.mu_fric_s;
+//        Real mu_2 = paramsD.mu_fric_2;
+//        // Real s_0 = mu_s * p_tr;
+//        // Real s_2 = mu_2 * p_tr;
+//        // Real xi = 1.1;
+//        Real dia = paramsD.ave_diam;
+//        Real I0 = paramsD.mu_I0;  // xi*dia*sqrt(rhoPresMu.x);//
+//        Real I = Chi * dia * sqrt(paramsD.rho0 / (p_tr + 1.0e-9));
+//
+//        Real coh = paramsD.Coh_coeff;
+//        // Real Chi_cri = 0.1;
+//        // if (Chi < Chi_cri){
+//        //     coh = paramsD.Coh_coeff * (1.0 - sin(-1.57 + 3.14 * (Chi / Chi_cri))) / 2.0;
+//        //     // coh = paramsD.Coh_coeff * (1.0 - I / I_cri);
+//        // } else {
+//        //     coh = 0.0;
+//        // }
+//        Real inv_mus = 1.0 / paramsD.mu_fric_s;
+//        Real p_cri = -coh * inv_mus;
+//        if (p_tr > p_cri) {
+//            Real mu = mu_s + (mu_2 - mu_s) * (I + 1.0e-9) / (I0 + I + 1.0e-9);
+//            // Real G0 = paramsD.G_shear;
+//            // Real alpha = xi*G0*I0*(dT)*sqrt(p_tr);
+//            // Real B0 = s_2 + tau_tr + alpha;
+//            // Real H0 = s_2*tau_tr + s_0*alpha;
+//            // Real tau_n1 = (B0+sqrt(B0*B0-4*H0))/(2*H0+1e-9);
+//            // if(tau_tr>s_0){
+//            //     Real coeff = tau_n1/(tau_tr+1e-9);
+//            //     updatedTauXxYyZz = updatedTauXxYyZz*coeff;
+//            //     updatedTauXyXzYz = updatedTauXyXzYz*coeff;
+//            // }
+//            Real tau_max = p_tr * mu + coh;  // p_tr*paramsD.Q_FA;
+//            // should use tau_max instead of s_0 according to
+//            // "A constitutive law for dense granular flows" Nature 2006
+//            if (tau_tr > tau_max) {
+//                Real coeff = tau_max / (tau_tr + 1e-9);
+//                updatedTauXxYyZz = updatedTauXxYyZz * coeff;
+//                updatedTauXyXzYz = updatedTauXyXzYz * coeff;
+//            }
+//        }
+//        // Set stress to zero if the pressure is smaller than the threshold
+//        if (p_tr < p_cri) {
+//            updatedTauXxYyZz = mR3(0.0);
+//            updatedTauXyXzYz = mR3(0.0);
+//            p_tr = 0.0;
+//            // Real coeff = abs(p_cri / (p_tr + 1e-9));
+//            // if (p_tr < 2.0 * p_cri){
+//            //     coeff = 0.0;
+//            // } else {
+//            //     coeff = abs(1.0 - (p_tr - p_cri) / p_cri);
+//            // }
+//            // updatedTauXxYyZz = updatedTauXxYyZz * coeff;
+//            // updatedTauXyXzYz = updatedTauXyXzYz * coeff;
+//            // p_tr = p_cri * coeff;
+//        }
+//        // Set stress to zero if the particle is close to free surface
+//        if (freeSurfaceIdD[index] == 1) {
+//            updatedTauXxYyZz = mR3(0.0);
+//            updatedTauXyXzYz = mR3(0.0);
+//            p_tr = 0.0;
+//        }
+//
+//        tauXxYyZzD[index] = updatedTauXxYyZz - mR3(p_tr);
+//        tauXyXzYzD[index] = updatedTauXyXzYz;
+//    }
+//
+//    //-------------
+//    // ** position
+//    //-------------
+//    Real3 vel_XSPH = velMasD[index] + vel_XSPH_D[index];
+//    Real3 posRad = mR3(posRadD[index]);
+//    Real3 updatedPositon = posRad + vel_XSPH * dT;
+//    if (!IsFinite(updatedPositon)) {
+//        printf("Error! particle position is NAN: thrown from FluidDynamics.cu, UpdateFluidDKernel !\n");
+//        *error_flag = true;
+//        return;
+//    }
+//    posRadD[index] = mR4(updatedPositon, h);
+//
+//    //-------------
+//    // ** velocity
+//    //-------------
+//    // Note that the velocity update should not use the XSPH contribution
+//    // It adds dissipation to the solution, and provides numerical damping
+//    Real3 velMas = velMasD[index];
+//    Real3 updatedVelocity = velMas + mR3(derivVelRho) * dT;
+//    velMasD[index] = updatedVelocity;
+//
+//    //-------------
+//    // ** density
+//    //-------------
+//    if (paramsD.elastic_SPH) {  // This is only implemented for granular material
+//        rhoPresMu.y = p_tr;
+//        rhoPresMu.x = paramsD.rho0;
+//    } else {
+//        Real rho2 = rhoPresMu.x + derivVelRho.w * dT;
+//        rhoPresMu.y = Eos(rho2, paramsD.eos_type);
+//        rhoPresMu.x = rho2;
+//    }
+//    if (!IsFinite(rhoPresMu)) {
+//        // i don't know why this is happening, but i'm going to put some print here
+//        Real3 posRad = mR3(posRadD[index]);
+//        Real4 rhoPresMu_old = rhoPresMuD[index];
+//        Real3 velMas = velMasD[index];
+//        Real4 derivVelRho = derivVelRhoD[index];
+//
+//        printf("threadId: %d, pos: %f, %f, %f, rho: %e, p: %e, rho_old: %e, p_old: %e, vel: %f, %f, %f, derivVelRho: %f, %f, %f, %f\n", 
+//        index, posRad.x, posRad.y, posRad.z, rhoPresMu.x, rhoPresMu.y, rhoPresMu_old.x, rhoPresMu_old.y, 
+//        velMas.x, velMas.y, velMas.z, derivVelRho.x, derivVelRho.y, derivVelRho.z, derivVelRho.w);
+//
+//        printf("Error! particle rho pressure is NAN: thrown from FluidDynamics.cu, UpdateFluidDKernel !\n");
+//        *error_flag = true;
+//        return;
+//    }
+//    rhoPresMuD[index] = rhoPresMu;
+
+
 __device__ void PositionEulerStep(Real dT, const Real3& vel, Real4& pos) {
     Real3 p = mR3(pos);
     p += dT * vel;
     pos = mR4(p, pos.w);
 }
->>>>>>> 00130aad
 
 __device__ void VelocityEulerStep(Real dT, const Real3& acc, Real3& vel) {
     vel += dT * acc;
@@ -426,48 +578,9 @@
     uint index = blockIdx.x * blockDim.x + threadIdx.x;
     if (index >= numActive)
         return;
-<<<<<<< HEAD
-    }
-    posRadD[index] = mR4(updatedPositon, h);
-
-    //-------------
-    // ** velocity
-    //-------------
-    // Note that the velocity update should not use the XSPH contribution
-    // It adds dissipation to the solution, and provides numerical damping
-    Real3 velMas = velMasD[index];
-    Real3 updatedVelocity = velMas + mR3(derivVelRho) * dT;
-    velMasD[index] = updatedVelocity;
-
-    //-------------
-    // ** density
-    //-------------
-    if (paramsD.elastic_SPH) {  // This is only implemented for granular material
-        rhoPresMu.y = p_tr;
-        rhoPresMu.x = paramsD.rho0;
-    } else {
-        Real rho2 = rhoPresMu.x + derivVelRho.w * dT;
-        rhoPresMu.y = Eos(rho2, paramsD.eos_type);
-        rhoPresMu.x = rho2;
-    }
-    if (!IsFinite(rhoPresMu)) {
-        // i don't know why this is happening, but i'm going to put some print here
-        Real3 posRad = mR3(posRadD[index]);
-        Real4 rhoPresMu_old = rhoPresMuD[index];
-        Real3 velMas = velMasD[index];
-        Real4 derivVelRho = derivVelRhoD[index];
-
-        printf("threadId: %d, pos: %f, %f, %f, rho: %e, p: %e, rho_old: %e, p_old: %e, vel: %f, %f, %f, derivVelRho: %f, %f, %f, %f\n", 
-        index, posRad.x, posRad.y, posRad.z, rhoPresMu.x, rhoPresMu.y, rhoPresMu_old.x, rhoPresMu_old.y, 
-        velMas.x, velMas.y, velMas.z, derivVelRho.x, derivVelRho.y, derivVelRho.z, derivVelRho.w);
-
-        printf("Error! particle rho pressure is NAN: thrown from FluidDynamics.cu, UpdateFluidDKernel !\n");
-        *error_flag = true;
-=======
 
     // Only update active SPH particles, not extended active particles
     if (IsBceMarker(rhoPresMuD[index].w)  || activityIdentifierSortedD[index] <= 0)
->>>>>>> 00130aad
         return;
 
     // Euler step for position
