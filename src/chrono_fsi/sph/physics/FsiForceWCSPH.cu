--- conflicted
+++ resolved
@@ -483,95 +483,621 @@
     return mR3(x, y, z);
 }
 
-<<<<<<< HEAD
-//--------------------------------------------------------------------------------------------------------------------------------
-__device__ inline Real4 DifVelocityRho(Real3 dist3,
-                                       Real d,
-                                       Real4 posRadA,
-                                       Real4 posRadB,
-                                       Real3 velMasA,
-                                       Real3 velMasB,
-                                       Real4 rhoPresMuA,
-                                       Real4 rhoPresMuB) {
-    if (IsBceMarker(rhoPresMuA.w) && IsBceMarker(rhoPresMuB.w))
-        return mR4(0);
-
+// -----------------------------------------------------------------------------
+
+__device__ inline Real3 GradientOperator(float G_i[9],
+                                         Real3 dist3,
+                                         Real4 posRadA,
+                                         Real4 posRadB,
+                                         Real fA,
+                                         Real fB,
+                                         Real4 rhoPresMuA,
+                                         Real4 rhoPresMuB) {
     Real3 gradW = GradW3h(paramsD.kernel_type, dist3, paramsD.ooh);
-
-    // Continuty equation
-    Real derivRho = paramsD.markerMass * dot(velMasA - velMasB, gradW);
-
-    if (paramsD.USE_Delta_SPH) {
-        // diffusion term in continuity equation, this helps smoothing out the large oscillation in pressure
-        // field see S. Marrone et al., "delta-SPH model for simulating violent impact flows", Computer Methods in
-        // Applied Mechanics and Engineering, 200(2011), pp 1526 --1542.
-        Real Psi = paramsD.density_delta * paramsD.h * paramsD.Cs * paramsD.markerMass / rhoPresMuB.x * 2. *
-                   (rhoPresMuA.x - rhoPresMuB.x) / (d * d + paramsD.epsMinMarkersDis * paramsD.h * paramsD.h);
-        derivRho += Psi * dot(dist3, gradW);
-    }
-
-    Real3 derivV;
-    switch (paramsD.viscosity_type) {
-        case ViscosityType::ARTIFICIAL_UNILATERAL: {
-            //  pressure component
-            derivV = -paramsD.markerMass *
-                     (rhoPresMuA.y / (rhoPresMuA.x * rhoPresMuA.x) + rhoPresMuB.y / (rhoPresMuB.x * rhoPresMuB.x)) *
-                     gradW;
-
-            // artificial viscosity part, see Monaghan 1997, mainly for water
-            Real vAB_dot_rAB = dot(velMasA - velMasB, dist3);
-            if (vAB_dot_rAB < 0) {
-                Real mu_ab = paramsD.h * vAB_dot_rAB / (d * d + paramsD.epsMinMarkersDis * paramsD.h * paramsD.h);
-                Real Pi_ab = -paramsD.Ar_vis_alpha * paramsD.Cs * 2. / (rhoPresMuA.x + rhoPresMuB.x) *
-                             paramsD.markerMass * mu_ab;
-                derivV.x -= Pi_ab * gradW.x;
-                derivV.y -= Pi_ab * gradW.y;
-                derivV.z -= Pi_ab * gradW.z;
-            }
-            break;
-        }
-        case ViscosityType::LAMINAR: {
+    Real3 gradW_new;
+    gradW_new.x = G_i[0] * gradW.x + G_i[1] * gradW.y + G_i[2] * gradW.z;
+    gradW_new.y = G_i[3] * gradW.x + G_i[4] * gradW.y + G_i[5] * gradW.z;
+    gradW_new.z = G_i[6] * gradW.x + G_i[7] * gradW.y + G_i[8] * gradW.z;
+
+    Real Vol = paramsD.markerMass / rhoPresMuB.x;
+    Real fji = fB - fA;
+    Real Gra_ij_x = fji * gradW_new.x * Vol;
+    Real Gra_ij_y = fji * gradW_new.y * Vol;
+    Real Gra_ij_z = fji * gradW_new.z * Vol;
+
+        //case ViscosityType::LAMINAR: {
             // laminar physics-based viscosity, directly from the Momentum equation, see Arman's PhD thesis, eq.(2.12)
             // and Morris et al.,"Modeling Low Reynolds Number Incompressible Flows Using SPH, 1997" suitable for
             // Poiseulle flow, or oil, honey, etc
-            Real rAB_Dot_GradWh = dot(dist3, gradW);
-            Real rAB_Dot_GradWh_OverDist = rAB_Dot_GradWh / (d * d + paramsD.epsMinMarkersDis * paramsD.h * paramsD.h);
             //derivV = -paramsD.markerMass *
             //             (rhoPresMuA.y / (rhoPresMuA.x * rhoPresMuA.x) + rhoPresMuB.y / (rhoPresMuB.x * rhoPresMuB.x)) *
             //             gradW +
             //         paramsD.markerMass * 8.0f * paramsD.mu0 * rAB_Dot_GradWh_OverDist * (velMasA - velMasB) /
             //             square(rhoPresMuA.x + rhoPresMuB.x);
 
-            float nu0 = paramsD.mu0 / paramsD.rho0;
-            derivV = -paramsD.markerMass *
-                          (rhoPresMuA.y + rhoPresMuB.y) / (rhoPresMuA.x * rhoPresMuA.x) * gradW +
-                      paramsD.markerMass * 4.0f * nu0 * rAB_Dot_GradWh_OverDist * (velMasA - velMasB) /
-                          (rhoPresMuA.x + rhoPresMuB.x);
-
-
-            break;
-        }
-    }
-    return mR4(derivV, derivRho);
-}
-
-//--------------------------------------------------------------------------------------------------------------------------------
-__device__ inline Real4 DifVelocityRho_ElasticSPH(Real W_ini_inv,
-                                                  Real W_AB,
-                                                  Real3 gradW,
-                                                  Real3 dist3,
-                                                  Real d,
-                                                  Real invd,
-                                                  Real4 posRadA,
-                                                  Real4 posRadB,
-                                                  Real3 velMasA_in,
-                                                  Real3 velMasB_in,
-                                                  Real4 rhoPresMuA,
-                                                  Real4 rhoPresMuB,
-                                                  Real3 tauXxYyZz_A_in,
-                                                  Real3 tauXyXzYz_A_in,
-                                                  Real3 tauXxYyZz_B_in,
-                                                  Real3 tauXyXzYz_B_in) {
+            //float nu0 = paramsD.mu0 / paramsD.rho0;
+            //derivV = -paramsD.markerMass *
+            //              (rhoPresMuA.y + rhoPresMuB.y) / (rhoPresMuA.x * rhoPresMuA.x) * gradW +
+            //          paramsD.markerMass * 4.0f * nu0 * rAB_Dot_GradWh_OverDist * (velMasA - velMasB) /
+            //              (rhoPresMuA.x + rhoPresMuB.x);
+
+
+    return mR3(Gra_ij_x, Gra_ij_y, Gra_ij_z);
+}
+
+__device__ inline Real4 LaplacianOperator(float G_i[9],
+                                          float L_i[9],
+                                          Real3 dist3,
+                                          Real4 posRadA,
+                                          Real4 posRadB,
+                                          Real fA,
+                                          Real fB,
+                                          Real4 rhoPresMuA,
+                                          Real4 rhoPresMuB) {
+    Real3 gradW = GradW3h(paramsD.kernel_type, dist3, paramsD.ooh);
+    Real d = length(dist3);
+    Real3 eij = dist3 / d;
+
+    Real Vol = paramsD.markerMass / rhoPresMuB.x;
+    Real fij = fA - fB;
+
+    Real ex_Gwx = eij.x * gradW.x;
+    Real ex_Gwy = eij.x * gradW.y;
+    Real ex_Gwz = eij.x * gradW.z;
+    Real ey_Gwx = eij.y * gradW.x;
+    Real ey_Gwy = eij.y * gradW.y;
+    Real ey_Gwz = eij.y * gradW.z;
+    Real ez_Gwx = eij.z * gradW.x;
+    Real ez_Gwy = eij.z * gradW.y;
+    Real ez_Gwz = eij.z * gradW.z;
+
+    Real Part1 = L_i[0] * ex_Gwx + L_i[1] * ex_Gwy + L_i[2] * ex_Gwz + L_i[3] * ey_Gwx + L_i[4] * ey_Gwy +
+                 L_i[5] * ey_Gwz + L_i[6] * ez_Gwx + L_i[7] * ez_Gwy + L_i[8] * ez_Gwz;
+    Real Part2 = fij / d * Vol;
+    Real3 Part3 = mR3(-eij.x, -eij.y, -eij.z) * Vol;
+
+    return mR4(2 * Part1 * Part2, Part3.x * (2 * Part1), Part3.y * (2 * Part1), Part3.z * (2 * Part1));
+}
+
+// Luning: why is there an upper case EOS?
+//__global__ void EOS(Real4* sortedRhoPreMu, volatile bool* isErrorD) {
+//    uint index = blockIdx.x * blockDim.x + threadIdx.x;
+//    if (index >= numObjectsD.numAllMarkers)
+//        return;
+//    sortedRhoPreMu[index].y = Eos(sortedRhoPreMu[index].x);
+//}
+
+// =============================================================================
+
+FsiForceWCSPH::FsiForceWCSPH(FsiDataManager& data_mgr, BceManager& bce_mgr, bool verbose)
+    : FsiForce(data_mgr, bce_mgr, verbose) {
+    CopyParametersToDevice(m_data_mgr.paramsH, m_data_mgr.countersH);
+    density_initialization = 0;
+}
+
+FsiForceWCSPH::~FsiForceWCSPH() {}
+
+void FsiForceWCSPH::Initialize() {
+    FsiForce::Initialize();
+    cudaMemcpyToSymbolAsync(paramsD, m_data_mgr.paramsH.get(), sizeof(ChFsiParamsSPH));
+    cudaMemcpyToSymbolAsync(countersD, m_data_mgr.countersH.get(), sizeof(Counters));
+}
+
+void FsiForceWCSPH::ForceSPH(std::shared_ptr<SphMarkerDataD> sortedSphMarkersD, Real time, Real step) {
+    // Calculate CUDA execution configuration
+    // All kernels in FsiForceWCSPH work on a total of numExtendedParticles threads, in blocks of size 1024 (or 256)
+    numActive = (uint)m_data_mgr.countersH->numExtendedParticles;
+    computeGridSize(numActive, 1024, numBlocks, numThreads);
+
+    //
+    m_bce_mgr.updateBCEAcc();
+
+    // Perform density re-initialization
+    DensityReinitialization(sortedSphMarkersD);
+
+    // Impose boundary conditions and calculate derivatives
+    if (m_data_mgr.paramsH->elastic_SPH) {
+        CrmApplyBC(sortedSphMarkersD);
+        CrmCalcRHS(sortedSphMarkersD);
+    } else {
+        CfdApplyBC(sortedSphMarkersD);
+        CfdCalcRHS(sortedSphMarkersD);
+    }
+
+    // Perform particle shifting if specified
+    if (m_data_mgr.paramsH->shifting_method != ShiftingMethod::NONE) {
+        CalculateShifting(sortedSphMarkersD);
+    }
+}
+
+// -----------------------------------------------------------------------------
+// DensityReinitialization
+// -----------------------------------------------------------------------------
+
+__global__ void calcRho_kernel(Real4* sortedPosRad,
+                               Real4* sortedRhoPreMu,
+                               Real4* sortedRhoPreMu_old,
+                               const uint* numNeighborsPerPart,
+                               const uint* neighborList,
+                               const uint numActive,
+                               int density_reinit,
+                               volatile bool* error_flag) {
+    uint index = blockIdx.x * blockDim.x + threadIdx.x;
+    if (index >= numActive)
+        return;
+
+    if (sortedRhoPreMu[index].w > -0.5 && sortedRhoPreMu[index].w < 0.5)
+        return;
+
+    sortedRhoPreMu_old[index].y = Eos(sortedRhoPreMu_old[index].x, paramsD.eos_type);
+
+    Real3 posRadA = mR3(sortedPosRad[index]);
+    Real SuppRadii = paramsD.h_multiplier * paramsD.h;
+    Real SqRadii = SuppRadii * SuppRadii;
+
+    Real sum_mW = 0;
+    Real sum_mW_rho = 0.0000001;
+    Real sum_W = 0;
+    uint NLStart = numNeighborsPerPart[index];
+    uint NLEnd = numNeighborsPerPart[index + 1];
+
+    // get address in grid
+    int3 gridPos = calcGridPos(posRadA);
+    for (int n = NLStart; n < NLEnd; n++) {
+        uint j = neighborList[n];
+        if (j == index) {
+            continue;
+        }
+        Real3 posRadB = mR3(sortedPosRad[j]);
+        Real3 dist3 = Distance(posRadA, posRadB);
+        Real dd = dist3.x * dist3.x + dist3.y * dist3.y + dist3.z * dist3.z;
+        if (dd > SqRadii)
+            continue;
+        if (sortedRhoPreMu_old[j].w > -1.5 && sortedRhoPreMu_old[j].w < -0.5) {
+            Real m_j = paramsD.markerMass;
+            Real d = length(dist3);
+            Real W3 = W3h(paramsD.kernel_type, d, paramsD.ooh);
+            sum_mW += m_j * W3;
+            sum_W += W3;
+            sum_mW_rho += m_j * W3 / sortedRhoPreMu_old[j].x;
+        }
+    }
+
+    // sortedRhoPreMu[index].x = sum_mW;
+    if ((density_reinit == 0) && (sortedRhoPreMu[index].w > -1.5) && (sortedRhoPreMu[index].w < -0.5))
+        sortedRhoPreMu[index].x = sum_mW / sum_mW_rho;
+
+    if ((sortedRhoPreMu[index].x > 3 * paramsD.rho0 || sortedRhoPreMu[index].x < 0.01 * paramsD.rho0) &&
+        (sortedRhoPreMu[index].w > -1.5) && (sortedRhoPreMu[index].w < -0.5))
+        printf("(calcRho_kernel)density marker %d, sum_mW=%f, sum_W=%f\n", index, sum_mW, sum_W);
+}
+
+void FsiForceWCSPH::DensityReinitialization(std::shared_ptr<SphMarkerDataD> sortedSphMarkersD) {
+    cudaResetErrorFlag(m_errflagD);
+
+    // Re-Initialize the density after several time steps if needed
+    if (density_initialization >= m_data_mgr.paramsH->densityReinit) {
+        thrust::device_vector<Real4> rhoPresMuD_old = sortedSphMarkersD->rhoPresMuD;
+        printf("Re-initializing density after %d steps.\n", m_data_mgr.paramsH->densityReinit);
+        calcRho_kernel<<<numBlocks, numThreads>>>(
+            mR4CAST(sortedSphMarkersD->posRadD), mR4CAST(sortedSphMarkersD->rhoPresMuD), mR4CAST(rhoPresMuD_old),
+            U1CAST(m_data_mgr.numNeighborsPerPart), U1CAST(m_data_mgr.neighborList), numActive, density_initialization,
+            m_errflagD);
+        cudaCheckErrorFlag(m_errflagD, "calcRho_kernel");
+        density_initialization = 0;
+    }
+    density_initialization++;
+}
+
+// -----------------------------------------------------------------------------
+// CrmApplyBC
+// CfdApplyBC
+// -----------------------------------------------------------------------------
+
+// Boundary condition application for CRM using Adami's method
+// The Stress tensor of the BCE markers are extrapolated along with the velocity (no-slip)
+// See https://www.sciencedirect.com/science/article/pii/S0266352X19300941 (for stress extrapolation)
+// and https://www.sciencedirect.com/science/article/pii/S002199911200229X?ref=cra_js_challenge&fr=RR-1 (for velocity
+// extrapolation)
+__global__ void CrmAdamiBC(const uint* numNeighborsPerPart,
+                           const uint* neighborList,
+                           const Real4* sortedPosRadD,
+                           const uint numActive,
+                           Real3* bceAcc,
+                           Real4* sortedRhoPresMuD,
+                           Real3* sortedVelMasD,
+                           Real3* sortedTauXxYyZz,
+                           Real3* sortedTauXyXzYz,
+                           volatile bool* error_flag) {
+    //// TODO: The sortedRhoPresMuD array is only used for obtaining marker type - seems wasteful
+
+    uint index = blockIdx.x * blockDim.x + threadIdx.x;
+    if (index >= numActive)
+        return;
+
+    // Ignore all fluid particles
+    if (IsFluidParticle(sortedRhoPresMuD[index].w)) {
+        return;
+    }
+
+    Real3 posRadA = mR3(sortedPosRadD[index]);
+    uint NLStart = numNeighborsPerPart[index];
+    uint NLEnd = numNeighborsPerPart[index + 1];
+    Real sum_w = 0;
+    Real3 sum_vw = mR3(0);
+    Real3 sum_rhorw = mR3(0);
+    Real3 sum_tauD = mR3(0);
+    Real3 sum_tauO = mR3(0);
+
+    for (int n = NLStart + 1; n < NLEnd; n++) {
+        uint j = neighborList[n];
+
+        // Only consider fluid neighbors
+        if (IsBceMarker(sortedRhoPresMuD[j].w)) {
+            continue;
+        }
+
+        Real3 posRadB = mR3(sortedPosRadD[j]);
+        Real3 rij = Distance(posRadA, posRadB);
+        Real d = length(rij);
+        Real W3 = W3h(paramsD.kernel_type, d, paramsD.ooh);
+        sum_w += W3;
+        sum_vw += sortedVelMasD[j] * W3;
+        sum_rhorw += paramsD.rho0 * rij * W3;  // Since density is constant in CRM
+        sum_tauD += sortedTauXxYyZz[j] * W3;
+        sum_tauO += sortedTauXyXzYz[j] * W3;
+    }
+
+    if (sum_w > EPSILON) {
+        Real3 prescribedVel = (IsBceSolidMarker(sortedRhoPresMuD[index].w)) ? (2.0f * sortedVelMasD[index]) : mR3(0);
+        sortedVelMasD[index] = prescribedVel - sum_vw / sum_w;
+        sortedTauXxYyZz[index] = (sum_tauD + dot(paramsD.gravity - bceAcc[index], sum_rhorw)) / sum_w;
+        sortedTauXyXzYz[index] = sum_tauO / sum_w;
+    } else {
+        sortedVelMasD[index] = mR3(0);
+        sortedTauXxYyZz[index] = mR3(0);
+        sortedTauXyXzYz[index] = mR3(0);
+    }
+}
+
+// Boundary condition application for Navier-Stokes with Adami's method
+// The pressure and density of the BCE markers are extrapolated along with the velocity (no-slip)
+// See https://www.sciencedirect.com/science/article/pii/S002199911200229X?ref=cra_js_challenge&fr=RR-1
+__global__ void CfdAdamiBC(const uint* numNeighborsPerPart,
+                           const uint* neighborList,
+                           const Real4* sortedPosRadD,
+                           const uint numActive,
+                           Real3* bceAcc,
+                           Real4* sortedRhoPresMuD,
+                           Real3* sortedVelMasD,
+                           volatile bool* error_flag) {
+    uint index = blockIdx.x * blockDim.x + threadIdx.x;
+    if (index >= numActive)
+        return;
+
+    // Ignore all fluid particles
+    if (IsFluidParticle(sortedRhoPresMuD[index].w)) {
+        return;
+    }
+
+    Real3 posRadA = mR3(sortedPosRadD[index]);
+    uint NLStart = numNeighborsPerPart[index];
+    uint NLEnd = numNeighborsPerPart[index + 1];
+    Real sum_pw = 0;
+    Real3 sum_rhorw = mR3(0);
+    Real sum_w = 0;
+    Real3 sum_vw = mR3(0);
+
+    for (int n = NLStart + 1; n < NLEnd; n++) {
+        uint j = neighborList[n];
+
+        // only consider fluid neighbors
+        if (IsBceMarker(sortedRhoPresMuD[j].w)) {
+            continue;
+        }
+
+        Real3 posRadB = mR3(sortedPosRadD[j]);
+        Real3 rij = Distance(posRadA, posRadB);
+        Real d = length(rij);
+        Real W3 = W3h(paramsD.kernel_type, d, paramsD.ooh);
+        sum_w += W3;
+        sum_pw += sortedRhoPresMuD[j].y * W3;
+        sum_rhorw += sortedRhoPresMuD[j].x * rij * W3;
+        sum_vw += sortedVelMasD[j] * W3;
+    }
+
+    if (sum_w > EPSILON) {
+        Real3 prescribedVel = (IsBceSolidMarker(sortedRhoPresMuD[index].w)) ? (2.0f * sortedVelMasD[index]) : mR3(0);
+        sortedVelMasD[index] = prescribedVel - sum_vw / sum_w;
+        sortedRhoPresMuD[index].y = (sum_pw + dot(paramsD.gravity - bceAcc[index], sum_rhorw)) / sum_w;
+        sortedRhoPresMuD[index].x = InvEos(sortedRhoPresMuD[index].y, paramsD.eos_type);
+    } else {
+        sortedVelMasD[index] = mR3(0);
+        sortedRhoPresMuD[index].y = 0;
+        sortedVelMasD[index] = mR3(0);
+    }
+}
+
+__global__ void calcKernelSupport(const Real4* sortedPosRad,
+                                  const Real4* sortedRhoPreMu,
+                                  Real2* sortedKernelSupport,
+                                  const uint* numNeighborsPerPart,
+                                  const uint* neighborList,
+                                  const uint numActive,
+                                  volatile bool* error_flag) {
+    uint index = blockIdx.x * blockDim.x + threadIdx.x;
+    if (index >= numActive)
+        return;
+
+    uint NLStart = numNeighborsPerPart[index];
+    uint NLEnd = numNeighborsPerPart[index + 1];
+    Real3 posRadA = mR3(sortedPosRad[index]);
+
+    Real W0 = W3h(paramsD.kernel_type, 0, paramsD.ooh);
+    Real sum_W_all = W0;
+    Real sum_W_identical = W0;
+    Real index_type = sortedRhoPreMu[index].w;
+
+    // Use the neighbors list
+    for (int i = NLStart; i < NLEnd; i++) {
+        uint j = neighborList[i];
+        Real3 posRadB = mR3(sortedPosRad[j]);
+        Real3 rij = Distance(posRadA, posRadB);
+        Real d = length(rij);
+        Real W3 = W3h(paramsD.kernel_type, d, paramsD.ooh);
+        sum_W_all += W3;
+        if (abs(index_type - sortedRhoPreMu[j].w) < 0.001) {
+            sum_W_identical += W3;
+        }
+    }
+
+    sortedKernelSupport[index].x = sum_W_all;
+    sortedKernelSupport[index].y = sum_W_identical;
+}
+
+// Boundary condition application for CRM using Holmes's method
+// The Stress tensor of the BCE markers are extrapolated along with the velocity (no-slip). For stress exploration
+// an Adami-like method is used. However, for velocity extrapolation, The Holmes method is used.
+// See https://www.sciencedirect.com/science/article/pii/S0266352X19300941 (for stress extrapolation)
+// and https://onlinelibrary-wiley-com.ezproxy.library.wisc.edu/doi/pdfdirect/10.1002/nag.898 (for velocity
+// extrapolation)
+__global__ void CrmHolmesBC(const uint* numNeighborsPerPart,
+                            const uint* neighborList,
+                            const Real4* sortedPosRadD,
+                            const Real2* sortedKernelSupport,
+                            const uint numActive,
+                            Real3* bceAcc,
+                            Real4* sortedRhoPresMuD,
+                            Real3* sortedVelMasD,
+                            Real3* sortedTauXxYyZz,
+                            Real3* sortedTauXyXzYz,
+                            volatile bool* error_flag) {
+    //// TODO: The sortedRhoPresMuD array is only used for obtaining marker type - seems wasteful
+
+    uint index = blockIdx.x * blockDim.x + threadIdx.x;
+    if (index >= numActive)
+        return;
+
+    // Ignore all fluid particles
+    if (IsFluidParticle(sortedRhoPresMuD[index].w)) {
+        return;
+    }
+
+    Real3 posRadA = mR3(sortedPosRadD[index]);
+    Real SuppRadii = paramsD.h_multiplier * paramsD.h;
+    uint NLStart = numNeighborsPerPart[index];
+    uint NLEnd = numNeighborsPerPart[index + 1];
+    Real sum_w = 0;
+    Real3 sum_vw = mR3(0);
+    Real3 sum_rhorw = mR3(0);
+    Real3 sum_tauD = mR3(0);
+    Real3 sum_tauO = mR3(0);
+
+    // Requirements for the Holmes method
+    Real2 kernelSupport = sortedKernelSupport[index];
+    Real chi_BCE = kernelSupport.x / kernelSupport.y;
+    Real dBCE = SuppRadii * (2 * chi_BCE - 1);
+    int predicateBCE = (dBCE < 0);
+    dBCE = predicateBCE ? 0.01 * SuppRadii : dBCE;
+    Real3 prescribedVel = (IsBceSolidMarker(sortedRhoPresMuD[index].w)) ? (sortedVelMasD[index]) : mR3(0);
+    Real3 velMasB_new = mR3(0);
+
+    for (int n = NLStart + 1; n < NLEnd; n++) {
+        uint j = neighborList[n];
+
+        // Only consider fluid neighbors
+        if (IsBceMarker(sortedRhoPresMuD[j].w)) {
+            continue;
+        }
+
+        Real3 posRadB = mR3(sortedPosRadD[j]);
+        Real3 rij = Distance(posRadA, posRadB);
+        Real d = length(rij);
+        Real W3 = W3h(paramsD.kernel_type, d, paramsD.ooh);
+        sum_w += W3;
+        sum_vw += sortedVelMasD[j] * W3;
+        sum_rhorw += paramsD.rho0 * rij * W3;  // Since density is constant in CRM
+        sum_tauD += sortedTauXxYyZz[j] * W3;
+        sum_tauO += sortedTauXyXzYz[j] * W3;
+
+        // Compute the shortest perpendicular distance with the information about kernel support
+        Real chi_Fluid = sortedKernelSupport[j].x / sortedKernelSupport[j].y;
+        Real dFluid = SuppRadii * (2 * chi_Fluid - 1);
+        int predicateFluid = (dFluid < 0);
+        dFluid = predicateFluid ? 0.01 * SuppRadii : dFluid;
+
+        Real dFluidBCE = dBCE / dFluid;
+        // Use predication to avoid branching
+        int predicateAB = (dFluidBCE > 0.5);
+        dFluidBCE = predicateAB ? 0.5 : dFluidBCE;
+
+        velMasB_new = dFluidBCE * (prescribedVel - sortedVelMasD[j]) + prescribedVel;
+    }
+
+    sortedVelMasD[index] = velMasB_new;
+    if (sum_w > EPSILON) {
+        sortedTauXxYyZz[index] = (sum_tauD + dot(paramsD.gravity - bceAcc[index], sum_rhorw)) / sum_w;
+        sortedTauXyXzYz[index] = sum_tauO / sum_w;
+    } else {
+        sortedTauXxYyZz[index] = mR3(0);
+        sortedTauXyXzYz[index] = mR3(0);
+    }
+}
+
+// Boundary condition application for Navier-Stokes using Holmes's method
+// The density and pressure of the BCE markers are extrapolated along with the velocity (no-slip).
+// See https://onlinelibrary-wiley-com.ezproxy.library.wisc.edu/doi/pdfdirect/10.1002/nag.898 (for velocity
+// and https://www.sciencedirect.com/science/article/pii/S002199911200229X?ref=cra_js_challenge&fr=RR-1 (for pressure
+// and density extrapolation)
+__global__ void CfdHolmesBC(const uint* numNeighborsPerPart,
+                            const uint* neighborList,
+                            const Real4* sortedPosRadD,
+                            const Real2* sortedKernelSupport,
+                            const uint numActive,
+                            Real3* bceAcc,
+                            Real4* sortedRhoPresMuD,
+                            Real3* sortedVelMasD,
+                            volatile bool* error_flag) {
+    uint index = blockIdx.x * blockDim.x + threadIdx.x;
+    if (index >= numActive)
+        return;
+
+    // Ignore all fluid particles
+    if (IsFluidParticle(sortedRhoPresMuD[index].w)) {
+        return;
+    }
+
+    Real3 posRadA = mR3(sortedPosRadD[index]);
+    Real SuppRadii = paramsD.h_multiplier * paramsD.h;
+    uint NLStart = numNeighborsPerPart[index];
+    uint NLEnd = numNeighborsPerPart[index + 1];
+    Real sum_pw = 0;
+    Real3 sum_rhorw = mR3(0);
+    Real sum_w = 0;
+    Real3 sum_vw = mR3(0);
+
+    // Requirements for the Holmes method
+    Real2 kernelSupport = sortedKernelSupport[index];
+    Real chi_BCE = kernelSupport.x / kernelSupport.y;
+    Real dBCE = SuppRadii * (2 * chi_BCE - 1);
+    int predicateBCE = (dBCE < 0);
+    dBCE = predicateBCE ? 0.01 * SuppRadii : dBCE;
+    Real3 prescribedVel = (IsBceSolidMarker(sortedRhoPresMuD[index].w)) ? (sortedVelMasD[index]) : mR3(0);
+    Real3 velMasB_new = mR3(0);
+
+    for (int n = NLStart + 1; n < NLEnd; n++) {
+        uint j = neighborList[n];
+
+        // only consider fluid neighbors
+        if (IsBceMarker(sortedRhoPresMuD[j].w)) {
+            continue;
+        }
+
+        Real3 posRadB = mR3(sortedPosRadD[j]);
+        Real3 rij = Distance(posRadA, posRadB);
+        Real d = length(rij);
+        Real W3 = W3h(paramsD.kernel_type, d, paramsD.ooh);
+        sum_w += W3;
+        sum_pw += sortedRhoPresMuD[j].y * W3;
+        sum_rhorw += sortedRhoPresMuD[j].x * rij * W3;
+        sum_vw += sortedVelMasD[j] * W3;
+
+        // Compute the shortest perpendicular distance with the information about kernel support
+        Real chi_Fluid = sortedKernelSupport[j].x / sortedKernelSupport[j].y;
+        Real dFluid = SuppRadii * (2 * chi_Fluid - 1);
+        int predicateFluid = (dFluid < 0);
+        dFluid = predicateFluid ? 0.01 * SuppRadii : dFluid;
+
+        Real dFluidBCE = dBCE / dFluid;
+        // Use predication to avoid branching
+        int predicateAB = (dFluidBCE > 0.5);
+        dFluidBCE = predicateAB ? 0.5 : dFluidBCE;
+
+        velMasB_new = dFluidBCE * (prescribedVel - sortedVelMasD[j]) + prescribedVel;
+    }
+
+    sortedVelMasD[index] = velMasB_new;
+    if (sum_w > EPSILON) {
+        sortedRhoPresMuD[index].y = (sum_pw + dot(paramsD.gravity - bceAcc[index], sum_rhorw)) / sum_w;
+        sortedRhoPresMuD[index].x = InvEos(sortedRhoPresMuD[index].y, paramsD.eos_type);
+    } else {
+        sortedRhoPresMuD[index].y = 0;
+        sortedVelMasD[index] = mR3(0);
+    }
+}
+
+void FsiForceWCSPH::CrmApplyBC(std::shared_ptr<SphMarkerDataD> sortedSphMarkersD) {
+    cudaResetErrorFlag(m_errflagD);
+
+    if (m_data_mgr.paramsH->boundary_type == BoundaryType::ADAMI) {
+        CrmAdamiBC<<<numBlocks, numThreads>>>(
+            U1CAST(m_data_mgr.numNeighborsPerPart), U1CAST(m_data_mgr.neighborList),
+            mR4CAST(sortedSphMarkersD->posRadD), numActive, mR3CAST(m_data_mgr.bceAcc),
+            mR4CAST(sortedSphMarkersD->rhoPresMuD), mR3CAST(sortedSphMarkersD->velMasD),
+            mR3CAST(sortedSphMarkersD->tauXxYyZzD), mR3CAST(sortedSphMarkersD->tauXyXzYzD), m_errflagD);
+        cudaCheckErrorFlag(m_errflagD, "CrmAdamiBC");
+    } else {
+        thrust::device_vector<Real2> sortedKernelSupport(numActive);
+        // Calculate the kernel support of each particle
+        calcKernelSupport<<<numBlocks, numThreads>>>(
+            mR4CAST(sortedSphMarkersD->posRadD), mR4CAST(sortedSphMarkersD->rhoPresMuD), mR2CAST(sortedKernelSupport),
+            U1CAST(m_data_mgr.numNeighborsPerPart), U1CAST(m_data_mgr.neighborList), numActive, m_errflagD);
+        cudaCheckErrorFlag(m_errflagD, "calcKernelSupport");
+        // https://onlinelibrary-wiley-com.ezproxy.library.wisc.edu/doi/pdfdirect/10.1002/nag.898
+        CrmHolmesBC<<<numBlocks, numThreads>>>(
+            U1CAST(m_data_mgr.numNeighborsPerPart), U1CAST(m_data_mgr.neighborList),
+            mR4CAST(sortedSphMarkersD->posRadD), mR2CAST(sortedKernelSupport), numActive, mR3CAST(m_data_mgr.bceAcc),
+            mR4CAST(sortedSphMarkersD->rhoPresMuD), mR3CAST(sortedSphMarkersD->velMasD),
+            mR3CAST(sortedSphMarkersD->tauXxYyZzD), mR3CAST(sortedSphMarkersD->tauXyXzYzD), m_errflagD);
+        cudaCheckErrorFlag(m_errflagD, "CrmHolmesBC");
+    }
+}
+
+void FsiForceWCSPH::CfdApplyBC(std::shared_ptr<SphMarkerDataD> sortedSphMarkersD) {
+    cudaResetErrorFlag(m_errflagD);
+
+    if (m_data_mgr.paramsH->boundary_type == BoundaryType::ADAMI) {
+        CfdAdamiBC<<<numBlocks, numThreads>>>(U1CAST(m_data_mgr.numNeighborsPerPart), U1CAST(m_data_mgr.neighborList),
+                                              mR4CAST(sortedSphMarkersD->posRadD), numActive,
+                                              mR3CAST(m_data_mgr.bceAcc), mR4CAST(sortedSphMarkersD->rhoPresMuD),
+                                              mR3CAST(sortedSphMarkersD->velMasD), m_errflagD);
+        cudaCheckErrorFlag(m_errflagD, "CfdAdamiBC");
+    } else {
+        thrust::device_vector<Real2> sortedKernelSupport(m_data_mgr.countersH->numAllMarkers);
+        // Calculate the kernel support of each particle
+        calcKernelSupport<<<numBlocks, numThreads>>>(
+            mR4CAST(sortedSphMarkersD->posRadD), mR4CAST(sortedSphMarkersD->rhoPresMuD), mR2CAST(sortedKernelSupport),
+            U1CAST(m_data_mgr.numNeighborsPerPart), U1CAST(m_data_mgr.neighborList), numActive, m_errflagD);
+        cudaCheckErrorFlag(m_errflagD, "calcKernelSupport");
+        // https://onlinelibrary-wiley-com.ezproxy.library.wisc.edu/doi/pdfdirect/10.1002/nag.898
+        CfdHolmesBC<<<numBlocks, numThreads>>>(
+            U1CAST(m_data_mgr.numNeighborsPerPart), U1CAST(m_data_mgr.neighborList),
+            mR4CAST(sortedSphMarkersD->posRadD), mR2CAST(sortedKernelSupport), numActive, mR3CAST(m_data_mgr.bceAcc),
+            mR4CAST(sortedSphMarkersD->rhoPresMuD), mR3CAST(sortedSphMarkersD->velMasD), m_errflagD);
+        cudaCheckErrorFlag(m_errflagD, "CfdHolmesBC");
+    }
+}
+
+// -----------------------------------------------------------------------------
+// CrmCalcRHS
+// -----------------------------------------------------------------------------
+
+__device__ inline Real4 crmDvDt(Real W_ini_inv,
+                                Real W_AB,
+                                Real3 gradW,
+                                Real3 dist3,
+                                Real d,
+                                Real invd,
+                                Real4 posRadA,
+                                Real4 posRadB,
+                                Real3 velMasA_in,
+                                Real3 velMasB_in,
+                                Real4 rhoPresMuA,
+                                Real4 rhoPresMuB,
+                                Real3 tauXxYyZz_A_in,
+                                Real3 tauXyXzYz_A_in,
+                                Real3 tauXxYyZz_B_in,
+                                Real3 tauXyXzYz_B_in) {
     if (IsBceMarker(rhoPresMuA.w) && IsBceMarker(rhoPresMuB.w))
         return mR4(0);
 
@@ -661,749 +1187,6 @@
         }
     }*/
 
-    // TOTO: Damping force
-    // if (1 == 0) {
-    //     Real xi0 = paramsD.Vis_Dam;
-    //     Real E0 = paramsD.E_young;
-    //     Real h0 = paramsD.h;
-    //     Real Cd = xi0 * sqrt(E0 / (rhoA * h0 * h0));
-    //     derivVx -= Cd * velMasA.x;
-    //     derivVy -= Cd * velMasA.y;
-    //     derivVz -= Cd * velMasA.z;
-    // }
-
-    // Real derivRho = Mass * dot(vel_XSPH_A - vel_XSPH_B, gradW);
-    return mR4(derivVx, derivVy, derivVz, 0);
-}
-=======
-// -----------------------------------------------------------------------------
->>>>>>> e3700a73
-
-__device__ inline Real3 GradientOperator(float G_i[9],
-                                         Real3 dist3,
-                                         Real4 posRadA,
-                                         Real4 posRadB,
-                                         Real fA,
-                                         Real fB,
-                                         Real4 rhoPresMuA,
-                                         Real4 rhoPresMuB) {
-    Real3 gradW = GradW3h(paramsD.kernel_type, dist3, paramsD.ooh);
-    Real3 gradW_new;
-    gradW_new.x = G_i[0] * gradW.x + G_i[1] * gradW.y + G_i[2] * gradW.z;
-    gradW_new.y = G_i[3] * gradW.x + G_i[4] * gradW.y + G_i[5] * gradW.z;
-    gradW_new.z = G_i[6] * gradW.x + G_i[7] * gradW.y + G_i[8] * gradW.z;
-
-    Real Vol = paramsD.markerMass / rhoPresMuB.x;
-    Real fji = fB - fA;
-    Real Gra_ij_x = fji * gradW_new.x * Vol;
-    Real Gra_ij_y = fji * gradW_new.y * Vol;
-    Real Gra_ij_z = fji * gradW_new.z * Vol;
-
-    return mR3(Gra_ij_x, Gra_ij_y, Gra_ij_z);
-}
-
-__device__ inline Real4 LaplacianOperator(float G_i[9],
-                                          float L_i[9],
-                                          Real3 dist3,
-                                          Real4 posRadA,
-                                          Real4 posRadB,
-                                          Real fA,
-                                          Real fB,
-                                          Real4 rhoPresMuA,
-                                          Real4 rhoPresMuB) {
-    Real3 gradW = GradW3h(paramsD.kernel_type, dist3, paramsD.ooh);
-    Real d = length(dist3);
-    Real3 eij = dist3 / d;
-
-    Real Vol = paramsD.markerMass / rhoPresMuB.x;
-    Real fij = fA - fB;
-
-    Real ex_Gwx = eij.x * gradW.x;
-    Real ex_Gwy = eij.x * gradW.y;
-    Real ex_Gwz = eij.x * gradW.z;
-    Real ey_Gwx = eij.y * gradW.x;
-    Real ey_Gwy = eij.y * gradW.y;
-    Real ey_Gwz = eij.y * gradW.z;
-    Real ez_Gwx = eij.z * gradW.x;
-    Real ez_Gwy = eij.z * gradW.y;
-    Real ez_Gwz = eij.z * gradW.z;
-
-    Real Part1 = L_i[0] * ex_Gwx + L_i[1] * ex_Gwy + L_i[2] * ex_Gwz + L_i[3] * ey_Gwx + L_i[4] * ey_Gwy +
-                 L_i[5] * ey_Gwz + L_i[6] * ez_Gwx + L_i[7] * ez_Gwy + L_i[8] * ez_Gwz;
-    Real Part2 = fij / d * Vol;
-    Real3 Part3 = mR3(-eij.x, -eij.y, -eij.z) * Vol;
-
-    return mR4(2 * Part1 * Part2, Part3.x * (2 * Part1), Part3.y * (2 * Part1), Part3.z * (2 * Part1));
-}
-
-// Luning: why is there an upper case EOS?
-//__global__ void EOS(Real4* sortedRhoPreMu, volatile bool* isErrorD) {
-//    uint index = blockIdx.x * blockDim.x + threadIdx.x;
-//    if (index >= numObjectsD.numAllMarkers)
-//        return;
-//    sortedRhoPreMu[index].y = Eos(sortedRhoPreMu[index].x);
-//}
-
-// =============================================================================
-
-FsiForceWCSPH::FsiForceWCSPH(FsiDataManager& data_mgr, BceManager& bce_mgr, bool verbose)
-    : FsiForce(data_mgr, bce_mgr, verbose) {
-    CopyParametersToDevice(m_data_mgr.paramsH, m_data_mgr.countersH);
-    density_initialization = 0;
-}
-
-FsiForceWCSPH::~FsiForceWCSPH() {}
-
-void FsiForceWCSPH::Initialize() {
-    FsiForce::Initialize();
-    cudaMemcpyToSymbolAsync(paramsD, m_data_mgr.paramsH.get(), sizeof(ChFsiParamsSPH));
-    cudaMemcpyToSymbolAsync(countersD, m_data_mgr.countersH.get(), sizeof(Counters));
-}
-
-void FsiForceWCSPH::ForceSPH(std::shared_ptr<SphMarkerDataD> sortedSphMarkersD, Real time, Real step) {
-    // Calculate CUDA execution configuration
-    // All kernels in FsiForceWCSPH work on a total of numExtendedParticles threads, in blocks of size 1024 (or 256)
-    numActive = (uint)m_data_mgr.countersH->numExtendedParticles;
-    computeGridSize(numActive, 1024, numBlocks, numThreads);
-
-    //
-    m_bce_mgr.updateBCEAcc();
-
-    // Perform density re-initialization
-    DensityReinitialization(sortedSphMarkersD);
-
-    // Impose boundary conditions and calculate derivatives
-    if (m_data_mgr.paramsH->elastic_SPH) {
-        CrmApplyBC(sortedSphMarkersD);
-        CrmCalcRHS(sortedSphMarkersD);
-    } else {
-        CfdApplyBC(sortedSphMarkersD);
-        CfdCalcRHS(sortedSphMarkersD);
-    }
-
-    // Perform particle shifting if specified
-    if (m_data_mgr.paramsH->shifting_method != ShiftingMethod::NONE) {
-        CalculateShifting(sortedSphMarkersD);
-    }
-}
-
-// -----------------------------------------------------------------------------
-// DensityReinitialization
-// -----------------------------------------------------------------------------
-
-__global__ void calcRho_kernel(Real4* sortedPosRad,
-                               Real4* sortedRhoPreMu,
-                               Real4* sortedRhoPreMu_old,
-                               const uint* numNeighborsPerPart,
-                               const uint* neighborList,
-                               const uint numActive,
-                               int density_reinit,
-                               volatile bool* error_flag) {
-    uint index = blockIdx.x * blockDim.x + threadIdx.x;
-    if (index >= numActive)
-        return;
-
-    if (sortedRhoPreMu[index].w > -0.5 && sortedRhoPreMu[index].w < 0.5)
-        return;
-
-    sortedRhoPreMu_old[index].y = Eos(sortedRhoPreMu_old[index].x, paramsD.eos_type);
-
-    Real3 posRadA = mR3(sortedPosRad[index]);
-    Real SuppRadii = paramsD.h_multiplier * paramsD.h;
-    Real SqRadii = SuppRadii * SuppRadii;
-
-    Real sum_mW = 0;
-    Real sum_mW_rho = 0.0000001;
-    Real sum_W = 0;
-    uint NLStart = numNeighborsPerPart[index];
-    uint NLEnd = numNeighborsPerPart[index + 1];
-
-    // get address in grid
-    int3 gridPos = calcGridPos(posRadA);
-    for (int n = NLStart; n < NLEnd; n++) {
-        uint j = neighborList[n];
-        if (j == index) {
-            continue;
-        }
-        Real3 posRadB = mR3(sortedPosRad[j]);
-        Real3 dist3 = Distance(posRadA, posRadB);
-        Real dd = dist3.x * dist3.x + dist3.y * dist3.y + dist3.z * dist3.z;
-        if (dd > SqRadii)
-            continue;
-        if (sortedRhoPreMu_old[j].w > -1.5 && sortedRhoPreMu_old[j].w < -0.5) {
-            Real m_j = paramsD.markerMass;
-            Real d = length(dist3);
-            Real W3 = W3h(paramsD.kernel_type, d, paramsD.ooh);
-            sum_mW += m_j * W3;
-            sum_W += W3;
-            sum_mW_rho += m_j * W3 / sortedRhoPreMu_old[j].x;
-        }
-    }
-
-    // sortedRhoPreMu[index].x = sum_mW;
-    if ((density_reinit == 0) && (sortedRhoPreMu[index].w > -1.5) && (sortedRhoPreMu[index].w < -0.5))
-        sortedRhoPreMu[index].x = sum_mW / sum_mW_rho;
-
-    if ((sortedRhoPreMu[index].x > 3 * paramsD.rho0 || sortedRhoPreMu[index].x < 0.01 * paramsD.rho0) &&
-        (sortedRhoPreMu[index].w > -1.5) && (sortedRhoPreMu[index].w < -0.5))
-        printf("(calcRho_kernel)density marker %d, sum_mW=%f, sum_W=%f\n", index, sum_mW, sum_W);
-}
-
-void FsiForceWCSPH::DensityReinitialization(std::shared_ptr<SphMarkerDataD> sortedSphMarkersD) {
-    cudaResetErrorFlag(m_errflagD);
-
-    // Re-Initialize the density after several time steps if needed
-    if (density_initialization >= m_data_mgr.paramsH->densityReinit) {
-        thrust::device_vector<Real4> rhoPresMuD_old = sortedSphMarkersD->rhoPresMuD;
-        printf("Re-initializing density after %d steps.\n", m_data_mgr.paramsH->densityReinit);
-        calcRho_kernel<<<numBlocks, numThreads>>>(
-            mR4CAST(sortedSphMarkersD->posRadD), mR4CAST(sortedSphMarkersD->rhoPresMuD), mR4CAST(rhoPresMuD_old),
-            U1CAST(m_data_mgr.numNeighborsPerPart), U1CAST(m_data_mgr.neighborList), numActive, density_initialization,
-            m_errflagD);
-        cudaCheckErrorFlag(m_errflagD, "calcRho_kernel");
-        density_initialization = 0;
-    }
-    density_initialization++;
-}
-
-<<<<<<< HEAD
-
-        if (!IsFinite(derivVelRho)) {
-            // add more information about the NAN particle, like its position, density and pressure
-            // so there's A and B particles
-            Real3 posRadA = mR3(sortedPosRad[index]);
-            Real3 posRadB = mR3(sortedPosRad[j]);
-            Real4 rhoPresMuA = sortedRhoPreMu[index];
-            Real4 rhoPresMuB = sortedRhoPreMu[j];
-            printf("Error! particle derivVel is NAN: thrown from FsiForceWCSPH.cu, collideD !\n");
-            printf("threadId: %d, posA: %f, %f, %f, posB: %f, %f, %f\n", index, posRadA.x, posRadA.y, posRadA.z, posRadB.x, posRadB.y, posRadB.z);
-            printf("threadId: %d,rhoA: %e, rhoB: %e, pA: %e, pB %e\n", index, rhoPresMuA.x, rhoPresMuB.x, rhoPresMuA.y, rhoPresMuB.y);
-            *error_flag = true;
-        }
-
-
-
-        if (paramsD.USE_Consistent_G && paramsD.USE_Consistent_L) {
-            preGra += GradientOperator(Gi, dist3, sortedPosRad[index], sortedPosRad[j], -rhoPresMuA.y, rhoPresMuB.y,
-                                       rhoPresMuA, rhoPresMuB);
-            velxGra += GradientOperator(Gi, dist3, sortedPosRad[index], sortedPosRad[j], velMasA.x, velMasB.x,
-                                        rhoPresMuA, rhoPresMuB);
-            velyGra += GradientOperator(Gi, dist3, sortedPosRad[index], sortedPosRad[j], velMasA.y, velMasB.y,
-                                        rhoPresMuA, rhoPresMuB);
-            velzGra += GradientOperator(Gi, dist3, sortedPosRad[index], sortedPosRad[j], velMasA.z, velMasB.z,
-                                        rhoPresMuA, rhoPresMuB);
-            velxLap += LaplacianOperator(Gi, Li, dist3, sortedPosRad[index], sortedPosRad[j], velMasA.x, velMasB.x,
-                                         rhoPresMuA, rhoPresMuB);
-            velyLap += LaplacianOperator(Gi, Li, dist3, sortedPosRad[index], sortedPosRad[j], velMasA.y, velMasB.y,
-                                         rhoPresMuA, rhoPresMuB);
-            velzLap += LaplacianOperator(Gi, Li, dist3, sortedPosRad[index], sortedPosRad[j], velMasA.z, velMasB.z,
-                                         rhoPresMuA, rhoPresMuB);
-            if (d > paramsD.h * 1.0e-9)
-                sum_w_i = sum_w_i + W3h(paramsD.kernel_type, d, paramsD.ooh) * paramsD.volume0;
-        }
-=======
-// -----------------------------------------------------------------------------
-// CrmApplyBC
-// CfdApplyBC
-// -----------------------------------------------------------------------------
-
-// Boundary condition application for CRM using Adami's method
-// The Stress tensor of the BCE markers are extrapolated along with the velocity (no-slip)
-// See https://www.sciencedirect.com/science/article/pii/S0266352X19300941 (for stress extrapolation)
-// and https://www.sciencedirect.com/science/article/pii/S002199911200229X?ref=cra_js_challenge&fr=RR-1 (for velocity
-// extrapolation)
-__global__ void CrmAdamiBC(const uint* numNeighborsPerPart,
-                           const uint* neighborList,
-                           const Real4* sortedPosRadD,
-                           const uint numActive,
-                           Real3* bceAcc,
-                           Real4* sortedRhoPresMuD,
-                           Real3* sortedVelMasD,
-                           Real3* sortedTauXxYyZz,
-                           Real3* sortedTauXyXzYz,
-                           volatile bool* error_flag) {
-    //// TODO: The sortedRhoPresMuD array is only used for obtaining marker type - seems wasteful
-
-    uint index = blockIdx.x * blockDim.x + threadIdx.x;
-    if (index >= numActive)
-        return;
-
-    // Ignore all fluid particles
-    if (IsFluidParticle(sortedRhoPresMuD[index].w)) {
-        return;
->>>>>>> e3700a73
-    }
-
-    Real3 posRadA = mR3(sortedPosRadD[index]);
-    uint NLStart = numNeighborsPerPart[index];
-    uint NLEnd = numNeighborsPerPart[index + 1];
-    Real sum_w = 0;
-    Real3 sum_vw = mR3(0);
-    Real3 sum_rhorw = mR3(0);
-    Real3 sum_tauD = mR3(0);
-    Real3 sum_tauO = mR3(0);
-
-    for (int n = NLStart + 1; n < NLEnd; n++) {
-        uint j = neighborList[n];
-
-        // Only consider fluid neighbors
-        if (IsBceMarker(sortedRhoPresMuD[j].w)) {
-            continue;
-        }
-
-<<<<<<< HEAD
-=======
-        Real3 posRadB = mR3(sortedPosRadD[j]);
-        Real3 rij = Distance(posRadA, posRadB);
-        Real d = length(rij);
-        Real W3 = W3h(paramsD.kernel_type, d, paramsD.ooh);
-        sum_w += W3;
-        sum_vw += sortedVelMasD[j] * W3;
-        sum_rhorw += paramsD.rho0 * rij * W3;  // Since density is constant in CRM
-        sum_tauD += sortedTauXxYyZz[j] * W3;
-        sum_tauO += sortedTauXyXzYz[j] * W3;
-    }
->>>>>>> e3700a73
-
-    if (sum_w > EPSILON) {
-        Real3 prescribedVel = (IsBceSolidMarker(sortedRhoPresMuD[index].w)) ? (2.0f * sortedVelMasD[index]) : mR3(0);
-        sortedVelMasD[index] = prescribedVel - sum_vw / sum_w;
-        sortedTauXxYyZz[index] = (sum_tauD + dot(paramsD.gravity - bceAcc[index], sum_rhorw)) / sum_w;
-        sortedTauXyXzYz[index] = sum_tauO / sum_w;
-    } else {
-        sortedVelMasD[index] = mR3(0);
-        sortedTauXxYyZz[index] = mR3(0);
-        sortedTauXyXzYz[index] = mR3(0);
-    }
-}
-
-// Boundary condition application for Navier-Stokes with Adami's method
-// The pressure and density of the BCE markers are extrapolated along with the velocity (no-slip)
-// See https://www.sciencedirect.com/science/article/pii/S002199911200229X?ref=cra_js_challenge&fr=RR-1
-__global__ void CfdAdamiBC(const uint* numNeighborsPerPart,
-                           const uint* neighborList,
-                           const Real4* sortedPosRadD,
-                           const uint numActive,
-                           Real3* bceAcc,
-                           Real4* sortedRhoPresMuD,
-                           Real3* sortedVelMasD,
-                           volatile bool* error_flag) {
-    uint index = blockIdx.x * blockDim.x + threadIdx.x;
-    if (index >= numActive)
-        return;
-
-    // Ignore all fluid particles
-    if (IsFluidParticle(sortedRhoPresMuD[index].w)) {
-        return;
-    }
-
-    Real3 posRadA = mR3(sortedPosRadD[index]);
-    uint NLStart = numNeighborsPerPart[index];
-    uint NLEnd = numNeighborsPerPart[index + 1];
-    Real sum_pw = 0;
-    Real3 sum_rhorw = mR3(0);
-    Real sum_w = 0;
-    Real3 sum_vw = mR3(0);
-
-    for (int n = NLStart + 1; n < NLEnd; n++) {
-        uint j = neighborList[n];
-
-        // only consider fluid neighbors
-        if (IsBceMarker(sortedRhoPresMuD[j].w)) {
-            continue;
-        }
-
-        Real3 posRadB = mR3(sortedPosRadD[j]);
-        Real3 rij = Distance(posRadA, posRadB);
-        Real d = length(rij);
-        Real W3 = W3h(paramsD.kernel_type, d, paramsD.ooh);
-        sum_w += W3;
-        sum_pw += sortedRhoPresMuD[j].y * W3;
-        sum_rhorw += sortedRhoPresMuD[j].x * rij * W3;
-        sum_vw += sortedVelMasD[j] * W3;
-    }
-
-    if (sum_w > EPSILON) {
-        Real3 prescribedVel = (IsBceSolidMarker(sortedRhoPresMuD[index].w)) ? (2.0f * sortedVelMasD[index]) : mR3(0);
-        sortedVelMasD[index] = prescribedVel - sum_vw / sum_w;
-        sortedRhoPresMuD[index].y = (sum_pw + dot(paramsD.gravity - bceAcc[index], sum_rhorw)) / sum_w;
-        sortedRhoPresMuD[index].x = InvEos(sortedRhoPresMuD[index].y, paramsD.eos_type);
-    } else {
-        sortedVelMasD[index] = mR3(0);
-        sortedRhoPresMuD[index].y = 0;
-        sortedVelMasD[index] = mR3(0);
-    }
-}
-
-__global__ void calcKernelSupport(const Real4* sortedPosRad,
-                                  const Real4* sortedRhoPreMu,
-                                  Real2* sortedKernelSupport,
-                                  const uint* numNeighborsPerPart,
-                                  const uint* neighborList,
-                                  const uint numActive,
-                                  volatile bool* error_flag) {
-    uint index = blockIdx.x * blockDim.x + threadIdx.x;
-    if (index >= numActive)
-        return;
-
-    uint NLStart = numNeighborsPerPart[index];
-    uint NLEnd = numNeighborsPerPart[index + 1];
-    Real3 posRadA = mR3(sortedPosRad[index]);
-
-    Real W0 = W3h(paramsD.kernel_type, 0, paramsD.ooh);
-    Real sum_W_all = W0;
-    Real sum_W_identical = W0;
-    Real index_type = sortedRhoPreMu[index].w;
-
-    // Use the neighbors list
-    for (int i = NLStart; i < NLEnd; i++) {
-        uint j = neighborList[i];
-        Real3 posRadB = mR3(sortedPosRad[j]);
-        Real3 rij = Distance(posRadA, posRadB);
-        Real d = length(rij);
-        Real W3 = W3h(paramsD.kernel_type, d, paramsD.ooh);
-        sum_W_all += W3;
-        if (abs(index_type - sortedRhoPreMu[j].w) < 0.001) {
-            sum_W_identical += W3;
-        }
-    }
-
-    sortedKernelSupport[index].x = sum_W_all;
-    sortedKernelSupport[index].y = sum_W_identical;
-}
-
-// Boundary condition application for CRM using Holmes's method
-// The Stress tensor of the BCE markers are extrapolated along with the velocity (no-slip). For stress exploration
-// an Adami-like method is used. However, for velocity extrapolation, The Holmes method is used.
-// See https://www.sciencedirect.com/science/article/pii/S0266352X19300941 (for stress extrapolation)
-// and https://onlinelibrary-wiley-com.ezproxy.library.wisc.edu/doi/pdfdirect/10.1002/nag.898 (for velocity
-// extrapolation)
-__global__ void CrmHolmesBC(const uint* numNeighborsPerPart,
-                            const uint* neighborList,
-                            const Real4* sortedPosRadD,
-                            const Real2* sortedKernelSupport,
-                            const uint numActive,
-                            Real3* bceAcc,
-                            Real4* sortedRhoPresMuD,
-                            Real3* sortedVelMasD,
-                            Real3* sortedTauXxYyZz,
-                            Real3* sortedTauXyXzYz,
-                            volatile bool* error_flag) {
-    //// TODO: The sortedRhoPresMuD array is only used for obtaining marker type - seems wasteful
-
-    uint index = blockIdx.x * blockDim.x + threadIdx.x;
-    if (index >= numActive)
-        return;
-
-    // Ignore all fluid particles
-    if (IsFluidParticle(sortedRhoPresMuD[index].w)) {
-        return;
-    }
-
-    Real3 posRadA = mR3(sortedPosRadD[index]);
-    Real SuppRadii = paramsD.h_multiplier * paramsD.h;
-    uint NLStart = numNeighborsPerPart[index];
-    uint NLEnd = numNeighborsPerPart[index + 1];
-    Real sum_w = 0;
-    Real3 sum_vw = mR3(0);
-    Real3 sum_rhorw = mR3(0);
-    Real3 sum_tauD = mR3(0);
-    Real3 sum_tauO = mR3(0);
-
-    // Requirements for the Holmes method
-    Real2 kernelSupport = sortedKernelSupport[index];
-    Real chi_BCE = kernelSupport.x / kernelSupport.y;
-    Real dBCE = SuppRadii * (2 * chi_BCE - 1);
-    int predicateBCE = (dBCE < 0);
-    dBCE = predicateBCE ? 0.01 * SuppRadii : dBCE;
-    Real3 prescribedVel = (IsBceSolidMarker(sortedRhoPresMuD[index].w)) ? (sortedVelMasD[index]) : mR3(0);
-    Real3 velMasB_new = mR3(0);
-
-    for (int n = NLStart + 1; n < NLEnd; n++) {
-        uint j = neighborList[n];
-
-        // Only consider fluid neighbors
-        if (IsBceMarker(sortedRhoPresMuD[j].w)) {
-            continue;
-        }
-
-        Real3 posRadB = mR3(sortedPosRadD[j]);
-        Real3 rij = Distance(posRadA, posRadB);
-        Real d = length(rij);
-        Real W3 = W3h(paramsD.kernel_type, d, paramsD.ooh);
-        sum_w += W3;
-        sum_vw += sortedVelMasD[j] * W3;
-        sum_rhorw += paramsD.rho0 * rij * W3;  // Since density is constant in CRM
-        sum_tauD += sortedTauXxYyZz[j] * W3;
-        sum_tauO += sortedTauXyXzYz[j] * W3;
-
-        // Compute the shortest perpendicular distance with the information about kernel support
-        Real chi_Fluid = sortedKernelSupport[j].x / sortedKernelSupport[j].y;
-        Real dFluid = SuppRadii * (2 * chi_Fluid - 1);
-        int predicateFluid = (dFluid < 0);
-        dFluid = predicateFluid ? 0.01 * SuppRadii : dFluid;
-
-        Real dFluidBCE = dBCE / dFluid;
-        // Use predication to avoid branching
-        int predicateAB = (dFluidBCE > 0.5);
-        dFluidBCE = predicateAB ? 0.5 : dFluidBCE;
-
-        velMasB_new = dFluidBCE * (prescribedVel - sortedVelMasD[j]) + prescribedVel;
-    }
-
-    sortedVelMasD[index] = velMasB_new;
-    if (sum_w > EPSILON) {
-        sortedTauXxYyZz[index] = (sum_tauD + dot(paramsD.gravity - bceAcc[index], sum_rhorw)) / sum_w;
-        sortedTauXyXzYz[index] = sum_tauO / sum_w;
-    } else {
-        sortedTauXxYyZz[index] = mR3(0);
-        sortedTauXyXzYz[index] = mR3(0);
-    }
-}
-
-// Boundary condition application for Navier-Stokes using Holmes's method
-// The density and pressure of the BCE markers are extrapolated along with the velocity (no-slip).
-// See https://onlinelibrary-wiley-com.ezproxy.library.wisc.edu/doi/pdfdirect/10.1002/nag.898 (for velocity
-// and https://www.sciencedirect.com/science/article/pii/S002199911200229X?ref=cra_js_challenge&fr=RR-1 (for pressure
-// and density extrapolation)
-__global__ void CfdHolmesBC(const uint* numNeighborsPerPart,
-                            const uint* neighborList,
-                            const Real4* sortedPosRadD,
-                            const Real2* sortedKernelSupport,
-                            const uint numActive,
-                            Real3* bceAcc,
-                            Real4* sortedRhoPresMuD,
-                            Real3* sortedVelMasD,
-                            volatile bool* error_flag) {
-    uint index = blockIdx.x * blockDim.x + threadIdx.x;
-    if (index >= numActive)
-        return;
-
-    // Ignore all fluid particles
-    if (IsFluidParticle(sortedRhoPresMuD[index].w)) {
-        return;
-    }
-
-    Real3 posRadA = mR3(sortedPosRadD[index]);
-    Real SuppRadii = paramsD.h_multiplier * paramsD.h;
-    uint NLStart = numNeighborsPerPart[index];
-    uint NLEnd = numNeighborsPerPart[index + 1];
-    Real sum_pw = 0;
-    Real3 sum_rhorw = mR3(0);
-    Real sum_w = 0;
-    Real3 sum_vw = mR3(0);
-
-    // Requirements for the Holmes method
-    Real2 kernelSupport = sortedKernelSupport[index];
-    Real chi_BCE = kernelSupport.x / kernelSupport.y;
-    Real dBCE = SuppRadii * (2 * chi_BCE - 1);
-    int predicateBCE = (dBCE < 0);
-    dBCE = predicateBCE ? 0.01 * SuppRadii : dBCE;
-    Real3 prescribedVel = (IsBceSolidMarker(sortedRhoPresMuD[index].w)) ? (sortedVelMasD[index]) : mR3(0);
-    Real3 velMasB_new = mR3(0);
-
-    for (int n = NLStart + 1; n < NLEnd; n++) {
-        uint j = neighborList[n];
-
-        // only consider fluid neighbors
-        if (IsBceMarker(sortedRhoPresMuD[j].w)) {
-            continue;
-        }
-
-        Real3 posRadB = mR3(sortedPosRadD[j]);
-        Real3 rij = Distance(posRadA, posRadB);
-        Real d = length(rij);
-        Real W3 = W3h(paramsD.kernel_type, d, paramsD.ooh);
-        sum_w += W3;
-        sum_pw += sortedRhoPresMuD[j].y * W3;
-        sum_rhorw += sortedRhoPresMuD[j].x * rij * W3;
-        sum_vw += sortedVelMasD[j] * W3;
-
-        // Compute the shortest perpendicular distance with the information about kernel support
-        Real chi_Fluid = sortedKernelSupport[j].x / sortedKernelSupport[j].y;
-        Real dFluid = SuppRadii * (2 * chi_Fluid - 1);
-        int predicateFluid = (dFluid < 0);
-        dFluid = predicateFluid ? 0.01 * SuppRadii : dFluid;
-
-        Real dFluidBCE = dBCE / dFluid;
-        // Use predication to avoid branching
-        int predicateAB = (dFluidBCE > 0.5);
-        dFluidBCE = predicateAB ? 0.5 : dFluidBCE;
-
-        velMasB_new = dFluidBCE * (prescribedVel - sortedVelMasD[j]) + prescribedVel;
-    }
-
-    sortedVelMasD[index] = velMasB_new;
-    if (sum_w > EPSILON) {
-        sortedRhoPresMuD[index].y = (sum_pw + dot(paramsD.gravity - bceAcc[index], sum_rhorw)) / sum_w;
-        sortedRhoPresMuD[index].x = InvEos(sortedRhoPresMuD[index].y, paramsD.eos_type);
-    } else {
-        sortedRhoPresMuD[index].y = 0;
-        sortedVelMasD[index] = mR3(0);
-    }
-}
-
-void FsiForceWCSPH::CrmApplyBC(std::shared_ptr<SphMarkerDataD> sortedSphMarkersD) {
-    cudaResetErrorFlag(m_errflagD);
-
-    if (m_data_mgr.paramsH->boundary_type == BoundaryType::ADAMI) {
-        CrmAdamiBC<<<numBlocks, numThreads>>>(
-            U1CAST(m_data_mgr.numNeighborsPerPart), U1CAST(m_data_mgr.neighborList),
-            mR4CAST(sortedSphMarkersD->posRadD), numActive, mR3CAST(m_data_mgr.bceAcc),
-            mR4CAST(sortedSphMarkersD->rhoPresMuD), mR3CAST(sortedSphMarkersD->velMasD),
-            mR3CAST(sortedSphMarkersD->tauXxYyZzD), mR3CAST(sortedSphMarkersD->tauXyXzYzD), m_errflagD);
-        cudaCheckErrorFlag(m_errflagD, "CrmAdamiBC");
-    } else {
-        thrust::device_vector<Real2> sortedKernelSupport(numActive);
-        // Calculate the kernel support of each particle
-        calcKernelSupport<<<numBlocks, numThreads>>>(
-            mR4CAST(sortedSphMarkersD->posRadD), mR4CAST(sortedSphMarkersD->rhoPresMuD), mR2CAST(sortedKernelSupport),
-            U1CAST(m_data_mgr.numNeighborsPerPart), U1CAST(m_data_mgr.neighborList), numActive, m_errflagD);
-        cudaCheckErrorFlag(m_errflagD, "calcKernelSupport");
-        // https://onlinelibrary-wiley-com.ezproxy.library.wisc.edu/doi/pdfdirect/10.1002/nag.898
-        CrmHolmesBC<<<numBlocks, numThreads>>>(
-            U1CAST(m_data_mgr.numNeighborsPerPart), U1CAST(m_data_mgr.neighborList),
-            mR4CAST(sortedSphMarkersD->posRadD), mR2CAST(sortedKernelSupport), numActive, mR3CAST(m_data_mgr.bceAcc),
-            mR4CAST(sortedSphMarkersD->rhoPresMuD), mR3CAST(sortedSphMarkersD->velMasD),
-            mR3CAST(sortedSphMarkersD->tauXxYyZzD), mR3CAST(sortedSphMarkersD->tauXyXzYzD), m_errflagD);
-        cudaCheckErrorFlag(m_errflagD, "CrmHolmesBC");
-    }
-}
-
-void FsiForceWCSPH::CfdApplyBC(std::shared_ptr<SphMarkerDataD> sortedSphMarkersD) {
-    cudaResetErrorFlag(m_errflagD);
-
-    if (m_data_mgr.paramsH->boundary_type == BoundaryType::ADAMI) {
-        CfdAdamiBC<<<numBlocks, numThreads>>>(U1CAST(m_data_mgr.numNeighborsPerPart), U1CAST(m_data_mgr.neighborList),
-                                              mR4CAST(sortedSphMarkersD->posRadD), numActive,
-                                              mR3CAST(m_data_mgr.bceAcc), mR4CAST(sortedSphMarkersD->rhoPresMuD),
-                                              mR3CAST(sortedSphMarkersD->velMasD), m_errflagD);
-        cudaCheckErrorFlag(m_errflagD, "CfdAdamiBC");
-    } else {
-        thrust::device_vector<Real2> sortedKernelSupport(m_data_mgr.countersH->numAllMarkers);
-        // Calculate the kernel support of each particle
-        calcKernelSupport<<<numBlocks, numThreads>>>(
-            mR4CAST(sortedSphMarkersD->posRadD), mR4CAST(sortedSphMarkersD->rhoPresMuD), mR2CAST(sortedKernelSupport),
-            U1CAST(m_data_mgr.numNeighborsPerPart), U1CAST(m_data_mgr.neighborList), numActive, m_errflagD);
-        cudaCheckErrorFlag(m_errflagD, "calcKernelSupport");
-        // https://onlinelibrary-wiley-com.ezproxy.library.wisc.edu/doi/pdfdirect/10.1002/nag.898
-        CfdHolmesBC<<<numBlocks, numThreads>>>(
-            U1CAST(m_data_mgr.numNeighborsPerPart), U1CAST(m_data_mgr.neighborList),
-            mR4CAST(sortedSphMarkersD->posRadD), mR2CAST(sortedKernelSupport), numActive, mR3CAST(m_data_mgr.bceAcc),
-            mR4CAST(sortedSphMarkersD->rhoPresMuD), mR3CAST(sortedSphMarkersD->velMasD), m_errflagD);
-        cudaCheckErrorFlag(m_errflagD, "CfdHolmesBC");
-    }
-}
-
-// -----------------------------------------------------------------------------
-// CrmCalcRHS
-// -----------------------------------------------------------------------------
-
-__device__ inline Real4 crmDvDt(Real W_ini_inv,
-                                Real W_AB,
-                                Real3 gradW,
-                                Real3 dist3,
-                                Real d,
-                                Real invd,
-                                Real4 posRadA,
-                                Real4 posRadB,
-                                Real3 velMasA_in,
-                                Real3 velMasB_in,
-                                Real4 rhoPresMuA,
-                                Real4 rhoPresMuB,
-                                Real3 tauXxYyZz_A_in,
-                                Real3 tauXyXzYz_A_in,
-                                Real3 tauXxYyZz_B_in,
-                                Real3 tauXyXzYz_B_in) {
-    if (IsBceMarker(rhoPresMuA.w) && IsBceMarker(rhoPresMuB.w))
-        return mR4(0);
-
-    Real3 velMasA = velMasA_in;
-    Real3 velMasB = velMasB_in;
-    Real3 tauXxYyZz_A = tauXxYyZz_A_in;
-    Real3 tauXxYyZz_B = tauXxYyZz_B_in;
-    Real3 tauXyXzYz_A = tauXyXzYz_A_in;
-    Real3 tauXyXzYz_B = tauXyXzYz_B_in;
-
-    /*if (IsFluidParticle(rhoPresMuA.w) && IsBceMarker(rhoPresMuB.w)) {
-        tauXxYyZz_B = tauXxYyZz_A;
-        tauXyXzYz_B = tauXyXzYz_A;
-        // velMasB = 2.0*velMasB - velMasA; // noslip BC
-    }
-    if (IsBceMarker(rhoPresMuA.w) && IsFluidParticle(rhoPresMuB.w)) {
-        tauXxYyZz_A = tauXxYyZz_B;
-        tauXyXzYz_A = tauXyXzYz_B;
-        // velMasA = 2.0*velMasA - velMasB; // noslip BC
-    }*/
-
-    Real Mass = paramsD.markerMass;
-    Real MassOverRho = Mass * paramsD.invrho0 * paramsD.invrho0;
-    Real3 MA_gradW = gradW * MassOverRho;
-
-    Real derivVx = (tauXxYyZz_A.x + tauXxYyZz_B.x) * MA_gradW.x + (tauXyXzYz_A.x + tauXyXzYz_B.x) * MA_gradW.y +
-                   (tauXyXzYz_A.y + tauXyXzYz_B.y) * MA_gradW.z;
-    Real derivVy = (tauXyXzYz_A.x + tauXyXzYz_B.x) * MA_gradW.x + (tauXxYyZz_A.y + tauXxYyZz_B.y) * MA_gradW.y +
-                   (tauXyXzYz_A.z + tauXyXzYz_B.z) * MA_gradW.z;
-    Real derivVz = (tauXyXzYz_A.y + tauXyXzYz_B.y) * MA_gradW.x + (tauXyXzYz_A.z + tauXyXzYz_B.z) * MA_gradW.y +
-                   (tauXxYyZz_A.z + tauXxYyZz_B.z) * MA_gradW.z;
-
-    // TODO: Visco-plastic model
-    // Real vel = length(velMasA);
-    // if(vel > 0.3){
-    //     Real rAB_Dot_GradWh = dot(dist3, gradW);
-    //     Real rAB_Dot_GradWh_OverDist = rAB_Dot_GradWh / (d * d + paramsD.epsMinMarkersDis * paramsD.h *
-    //     paramsD.h); Real3 derivV = - paramsD.markerMass *(rhoPresMuA.y / (rhoPresMuA.x * rhoPresMuA.x) +
-    //     rhoPresMuB.y / (rhoPresMuB.x * rhoPresMuB.x)) * gradW
-    //                    + paramsD.markerMass * (8.0f * multViscosity) * paramsD.mu_fric_s
-    //                    * pow(rhoPresMuA.x + rhoPresMuB.x, Real(-2)) * rAB_Dot_GradWh_OverDist * (velMasA - velMasB);
-    //     derivVx = derivV.x;
-    //     derivVy = derivV.y;
-    //     derivVz = derivV.z;
-    // }
-    Real derivM1 = 0;
-    Real vAB_rAB = dot(velMasA - velMasB, dist3);
-    switch (paramsD.viscosity_type) {
-        case ViscosityType::ARTIFICIAL_UNILATERAL: {
-            // Artificial Viscosity from Monaghan 1997
-            // This has no viscous forces in the seperation phase - used in SPH codes simulating fluids
-            if (vAB_rAB < 0) {
-                Real nu = -paramsD.Ar_vis_alpha * paramsD.h * paramsD.Cs * paramsD.invrho0;
-                derivM1 = -Mass * (nu * vAB_rAB / (d * d + paramsD.epsMinMarkersDis * paramsD.h * paramsD.h));
-            }
-
-            break;
-        }
-        case ViscosityType::ARTIFICIAL_BILATERAL: {
-            // Artificial viscosity treatment from J J Monaghan (2005) "Smoothed particle hydrodynamics"
-            // Here there is viscous force added even during the seperation phase - makes the simulation more stable
-            Real nu = -paramsD.Ar_vis_alpha * paramsD.h * paramsD.Cs * paramsD.invrho0;
-            derivM1 = -Mass * (nu * vAB_rAB / (d * d + paramsD.epsMinMarkersDis * paramsD.h * paramsD.h));
-            break;
-        }
-    }
-
-    derivVx += derivM1 * gradW.x;
-    derivVy += derivM1 * gradW.y;
-    derivVz += derivM1 * gradW.z;
-    // }
-
-    // Artifical pressure to handle tensile instability issue.
-    // A complete artifical stress should be implemented in the future.
-    /*if (paramsD.Coh_coeff > 1e-5) {
-        Real Pa = -1.0 / 3.0 * (tauXxYyZz_A.x + tauXxYyZz_A.y + tauXxYyZz_A.z);
-        if (Pa < 0) {
-            Real Pb = -1.0 / 3.0 * (tauXxYyZz_B.x + tauXxYyZz_B.y + tauXxYyZz_B.z);
-            Real epsi = 0.5;
-            Real Ra = Pa * epsi * paramsD.invrho0 * paramsD.invrho0;
-            Real Rb = Pb * epsi * paramsD.invrho0 * paramsD.invrho0;
-            Real fAB = W_AB * W_ini_inv;
-            Real small_F = Mass * pow(fAB, 3.0) * (Ra + Rb);
-            derivVx += small_F * gradW.x;
-            derivVy += small_F * gradW.y;
-            derivVz += small_F * gradW.z;
-        }
-    }*/
-
     // TODO: Damping force
     // if (1 == 0) {
     //     Real xi0 = paramsD.Vis_Dam;
@@ -1419,7 +1202,550 @@
     return mR4(derivVx, derivVy, derivVz, 0);
 }
 
+//<<<<<<< HEAD
+//--------------------------------------------------------------------------------------------------------------------------------
+//__device__ inline Real3 GradientOperator(float G_i[9],
+//                                         Real3 dist3,
+//                                         Real4 posRadA,
+//                                         Real4 posRadB,
+//                                         Real fA,
+//                                         Real fB,
+//                                         Real4 rhoPresMuA,
+//                                         Real4 rhoPresMuB) {
+//    Real3 gradW = GradW3h(paramsD.kernel_type, dist3, paramsD.ooh);
+//    Real3 gradW_new;
+//    gradW_new.x = G_i[0] * gradW.x + G_i[1] * gradW.y + G_i[2] * gradW.z;
+//    gradW_new.y = G_i[3] * gradW.x + G_i[4] * gradW.y + G_i[5] * gradW.z;
+//    gradW_new.z = G_i[6] * gradW.x + G_i[7] * gradW.y + G_i[8] * gradW.z;
+//
+//    Real Vol = paramsD.markerMass / rhoPresMuB.x;
+//    Real fji = fB - fA;
+//    Real Gra_ij_x = fji * gradW_new.x * Vol;
+//    Real Gra_ij_y = fji * gradW_new.y * Vol;
+//    Real Gra_ij_z = fji * gradW_new.z * Vol;
+//
+//    return mR3(Gra_ij_x, Gra_ij_y, Gra_ij_z);
+//}
+//
+////--------------------------------------------------------------------------------------------------------------------------------
+//__device__ inline Real4 LaplacianOperator(float G_i[9],
+//                                          float L_i[9],
+//                                          Real3 dist3,
+//                                          Real4 posRadA,
+//                                          Real4 posRadB,
+//                                          Real fA,
+//                                          Real fB,
+//                                          Real4 rhoPresMuA,
+//                                          Real4 rhoPresMuB) {
+//    Real3 gradW = GradW3h(paramsD.kernel_type, dist3, paramsD.ooh);
+//    Real d = length(dist3);
+//    Real3 eij = dist3 / d;
+//
+//    Real Vol = paramsD.markerMass / rhoPresMuB.x;
+//    Real fij = fA - fB;
+//
+//    Real ex_Gwx = eij.x * gradW.x;
+//    Real ex_Gwy = eij.x * gradW.y;
+//    Real ex_Gwz = eij.x * gradW.z;
+//    Real ey_Gwx = eij.y * gradW.x;
+//    Real ey_Gwy = eij.y * gradW.y;
+//    Real ey_Gwz = eij.y * gradW.z;
+//    Real ez_Gwx = eij.z * gradW.x;
+//    Real ez_Gwy = eij.z * gradW.y;
+//    Real ez_Gwz = eij.z * gradW.z;
+//
+//    Real Part1 = L_i[0] * ex_Gwx + L_i[1] * ex_Gwy + L_i[2] * ex_Gwz + L_i[3] * ey_Gwx + L_i[4] * ey_Gwy +
+//                 L_i[5] * ey_Gwz + L_i[6] * ez_Gwx + L_i[7] * ez_Gwy + L_i[8] * ez_Gwz;
+//    Real Part2 = fij / d * Vol;
+//    Real3 Part3 = mR3(-eij.x, -eij.y, -eij.z) * Vol;
+//
+//    return mR4(2 * Part1 * Part2, Part3.x * (2 * Part1), Part3.y * (2 * Part1), Part3.z * (2 * Part1));
+//}
+//
+//// Luning: why is there an upper case EOS?
+////__global__ void EOS(Real4* sortedRhoPreMu, volatile bool* isErrorD) {
+////    uint index = blockIdx.x * blockDim.x + threadIdx.x;
+////    if (index >= numObjectsD.numAllMarkers)
+////        return;
+////    sortedRhoPreMu[index].y = Eos(sortedRhoPreMu[index].x);
+////}
+////--------------------------------------------------------------------------------------------------------------------------------
+//__global__ void Navier_Stokes(Real4* sortedDerivVelRho,
+//                              Real4* sortedPosRad,
+//                              Real3* sortedVelMas,
+//                              Real4* sortedRhoPreMu,
+//                              uint* gridMarkerIndex,
+//                              const uint* numNeighborsPerPart,
+//                              const uint* neighborList,
+//                              const uint numActive,
+//                              volatile bool* error_flag) {
+//    uint id = blockIdx.x * blockDim.x + threadIdx.x;
+//    if (id >= numActive)
+//        return;
+//
+//    // uint index = indexOfIndex[id];
+//    uint index = id;
+//
+//    // Do nothing for fixed wall BCE particles
+//    if (sortedRhoPreMu[index].w > -0.5 && sortedRhoPreMu[index].w < 0.5) {
+//        sortedDerivVelRho[index] = mR4(0);
+//        return;
+//    }
+//
+//    Real3 posRadA = mR3(sortedPosRad[index]);
+//    Real3 velMasA = sortedVelMas[index];
+//    Real4 rhoPresMuA = sortedRhoPreMu[index];
+//    Real4 derivVelRho = mR4(0);
+//    Real SuppRadii = paramsD.h_multiplier * paramsD.h;
+//    Real SqRadii = SuppRadii * SuppRadii;
+//
+//    uint NLStart = numNeighborsPerPart[index];
+//    uint NLEnd = numNeighborsPerPart[index + 1];
+//
+//    Real G_i[9] = {1, 0, 0, 0, 1, 0, 0, 0, 1};
+//    Real L_i[9] = {1, 0, 0, 0, 1, 0, 0, 0, 1};
+//    if (paramsD.USE_Consistent_G)
+//        calc_G_Matrix(sortedPosRad, sortedVelMas, sortedRhoPreMu, G_i, numNeighborsPerPart, neighborList, numActive);
+//
+//    if (paramsD.USE_Consistent_L) {
+//        Real A_i[27] = {0};
+//        calc_A_Matrix(sortedPosRad, sortedVelMas, sortedRhoPreMu, A_i, G_i, numNeighborsPerPart, neighborList,
+//                      numActive);
+//        calc_L_Matrix(sortedPosRad, sortedVelMas, sortedRhoPreMu, A_i, L_i, G_i, numNeighborsPerPart, neighborList,
+//                      numActive);
+//    }
+//    float Gi[9] = {1, 0, 0, 0, 1, 0, 0, 0, 1};
+//    float Li[9] = {1, 0, 0, 0, 1, 0, 0, 0, 1};
+//    Gi[0] = G_i[0];
+//    Gi[1] = G_i[1];
+//    Gi[2] = G_i[2];
+//    Gi[3] = G_i[3];
+//    Gi[4] = G_i[4];
+//    Gi[5] = G_i[5];
+//    Gi[6] = G_i[6];
+//    Gi[7] = G_i[7];
+//    Gi[8] = G_i[8];
+//    Li[0] = L_i[0];
+//    Li[1] = L_i[1];
+//    Li[2] = L_i[2];
+//    Li[3] = L_i[3];
+//    Li[4] = L_i[4];
+//    Li[5] = L_i[5];
+//    Li[6] = L_i[6];
+//    Li[7] = L_i[7];
+//    Li[8] = L_i[8];
+//
+//    Real3 preGra = mR3(0);
+//    Real3 velxGra = mR3(0);
+//    Real3 velyGra = mR3(0);
+//    Real3 velzGra = mR3(0);
+//    Real4 velxLap = mR4(0);
+//    Real4 velyLap = mR4(0);
+//    Real4 velzLap = mR4(0);
+//
+//    // get address in grid
+//    int3 gridPos = calcGridPos(posRadA);
+//    Real sum_w_i = W3h(paramsD.kernel_type, 0, paramsD.ooh) * paramsD.volume0;
+//
+//    for (int n = NLStart; n < NLEnd; n++) {
+//        uint j = neighborList[n];
+//        if (j == index) {
+//            continue;
+//        }
+//        Real3 posRadB = mR3(sortedPosRad[j]);
+//        Real3 dist3 = Distance(posRadA, posRadB);
+//        Real dd = dist3.x * dist3.x + dist3.y * dist3.y + dist3.z * dist3.z;
+//        if (dd > SqRadii)
+//            continue;
+//        Real4 rhoPresMuB = sortedRhoPreMu[j];
+//
+//        // no solid-solid force
+//        if (IsBceMarker(rhoPresMuA.w) && IsBceMarker(rhoPresMuB.w))
+//            continue;
+//
+//        Real d = length(dist3);
+//
+//        // modifyPressure(rhoPresMuB, dist3Alpha);
+//        // if (!IsFinite(rhoPresMuB)) {
+//        //     printf("Error! particle rhoPresMuB is NAN: thrown from modifyPressure !\n");
+//        // }
+//        Real3 velMasB = sortedVelMas[j];
+//
+//        derivVelRho +=
+//            DifVelocityRho(dist3, d, sortedPosRad[index], sortedPosRad[j], velMasA, velMasB, rhoPresMuA, rhoPresMuB);
+//
+//
+//        if (!IsFinite(derivVelRho)) {
+//            // add more information about the NAN particle, like its position, density and pressure
+//            // so there's A and B particles
+//            Real3 posRadA = mR3(sortedPosRad[index]);
+//            Real3 posRadB = mR3(sortedPosRad[j]);
+//            Real4 rhoPresMuA = sortedRhoPreMu[index];
+//            Real4 rhoPresMuB = sortedRhoPreMu[j];
+//            printf("Error! particle derivVel is NAN: thrown from FsiForceWCSPH.cu, collideD !\n");
+//            printf("threadId: %d, posA: %f, %f, %f, posB: %f, %f, %f\n", index, posRadA.x, posRadA.y, posRadA.z, posRadB.x, posRadB.y, posRadB.z);
+//            printf("threadId: %d,rhoA: %e, rhoB: %e, pA: %e, pB %e\n", index, rhoPresMuA.x, rhoPresMuB.x, rhoPresMuA.y, rhoPresMuB.y);
+//            *error_flag = true;
+//        }
+//
+//
+//
+//        if (paramsD.USE_Consistent_G && paramsD.USE_Consistent_L) {
+//            preGra += GradientOperator(Gi, dist3, sortedPosRad[index], sortedPosRad[j], -rhoPresMuA.y, rhoPresMuB.y,
+//                                       rhoPresMuA, rhoPresMuB);
+//            velxGra += GradientOperator(Gi, dist3, sortedPosRad[index], sortedPosRad[j], velMasA.x, velMasB.x,
+//                                        rhoPresMuA, rhoPresMuB);
+//            velyGra += GradientOperator(Gi, dist3, sortedPosRad[index], sortedPosRad[j], velMasA.y, velMasB.y,
+//                                        rhoPresMuA, rhoPresMuB);
+//            velzGra += GradientOperator(Gi, dist3, sortedPosRad[index], sortedPosRad[j], velMasA.z, velMasB.z,
+//                                        rhoPresMuA, rhoPresMuB);
+//            velxLap += LaplacianOperator(Gi, Li, dist3, sortedPosRad[index], sortedPosRad[j], velMasA.x, velMasB.x,
+//                                         rhoPresMuA, rhoPresMuB);
+//            velyLap += LaplacianOperator(Gi, Li, dist3, sortedPosRad[index], sortedPosRad[j], velMasA.y, velMasB.y,
+//                                         rhoPresMuA, rhoPresMuB);
+//            velzLap += LaplacianOperator(Gi, Li, dist3, sortedPosRad[index], sortedPosRad[j], velMasA.z, velMasB.z,
+//                                         rhoPresMuA, rhoPresMuB);
+//            if (d > paramsD.h * 1.0e-9)
+//                sum_w_i = sum_w_i + W3h(paramsD.kernel_type, d, paramsD.ooh) * paramsD.volume0;
+//        }
+//    }
+//
+//    if (paramsD.USE_Consistent_G && paramsD.USE_Consistent_L) {
+//        Real nu = paramsD.mu0 / paramsD.rho0;
+//        Real dvxdt = -preGra.x / rhoPresMuA.x +
+//                     (velxLap.x + velxGra.x * velxLap.y + velxGra.y * velxLap.z + velxGra.z * velxLap.w) * nu;
+//        Real dvydt = -preGra.y / rhoPresMuA.x +
+//                     (velyLap.x + velyGra.x * velyLap.y + velyGra.y * velyLap.z + velyGra.z * velyLap.w) * nu;
+//        Real dvzdt = -preGra.z / rhoPresMuA.x +
+//                     (velzLap.x + velzGra.x * velzLap.y + velzGra.y * velzLap.z + velzGra.z * velzLap.w) * nu;
+//        Real drhodt = -paramsD.rho0 * (velxGra.x + velyGra.y + velzGra.z);
+//
+//        Real Det_G = (Gi[0] * Gi[4] * Gi[8] - Gi[0] * Gi[5] * Gi[7] - Gi[1] * Gi[3] * Gi[8] + Gi[1] * Gi[5] * Gi[6] +
+//                      Gi[2] * Gi[3] * Gi[7] - Gi[2] * Gi[4] * Gi[6]);
+//        Real Det_L = (Li[0] * Li[4] * Li[8] - Li[0] * Li[5] * Li[7] - Li[1] * Li[3] * Li[8] + Li[1] * Li[5] * Li[6] +
+//                      Li[2] * Li[3] * Li[7] - Li[2] * Li[4] * Li[6]);
+//
+//        if (IsSphParticle(rhoPresMuA.w)) {
+//            if (Det_G > 0.9 && Det_G < 1.1 && Det_L > 0.9 && Det_L < 1.1 && sum_w_i > 0.9) {
+//                derivVelRho = mR4(dvxdt, dvydt, dvzdt, drhodt);
+//            }
+//        }
+//    }
+//
+//
+//    // add gravity and other body force to fluid markers
+//    if (IsSphParticle(rhoPresMuA.w)) {
+//        Real3 totalFluidBodyForce3 = paramsD.bodyForce3 + paramsD.gravity;
+//        derivVelRho += mR4(totalFluidBodyForce3);
+//    }
+//
+//    sortedDerivVelRho[index] = derivVelRho;
+//}
+//
+////--------------------------------------------------------------------------------------------------------------------------------
+//// Boundary condition application for Navier-Stokes using Holmes's method
+//// The density and pressure of the BCE markers are extrapolated along with the velocity (no-slip).
+//// See https://onlinelibrary-wiley-com.ezproxy.library.wisc.edu/doi/pdfdirect/10.1002/nag.898 (for velocity
+//// and https://www.sciencedirect.com/science/article/pii/S002199911200229X?ref=cra_js_challenge&fr=RR-1 (for pressure
+//// and density extrapolation)
+//__global__ void Boundary_NavierStokes_Holmes(const uint* numNeighborsPerPart,
+//                                             const uint* neighborList,
+//                                             const Real4* sortedPosRadD,
+//                                             const Real2* sortedKernelSupport,
+//                                             const uint numActive,
+//                                             Real3* bceAcc,
+//                                             Real4* sortedRhoPresMuD,
+//                                             Real3* sortedVelMasD,
+//                                             volatile bool* error_flag) {
+//    uint index = blockIdx.x * blockDim.x + threadIdx.x;
+//    if (index >= numActive)
+//        return;
+//
+//    // Ignore all fluid particles
+//    if (IsFluidParticle(sortedRhoPresMuD[index].w)) {
+//        return;
+//    }
+//
+//    Real3 posRadA = mR3(sortedPosRadD[index]);
+//    Real SuppRadii = paramsD.h_multiplier * paramsD.h;
+//    uint NLStart = numNeighborsPerPart[index];
+//    uint NLEnd = numNeighborsPerPart[index + 1];
+//    Real sum_pw = 0;
+//    Real3 sum_rhorw = mR3(0);
+//    Real sum_w = 0;
+//    Real3 sum_vw = mR3(0);
+//
+//    // Requirements for the Holmes method
+//    Real2 kernelSupport = sortedKernelSupport[index];
+//    Real chi_BCE = kernelSupport.x / kernelSupport.y;
+//    Real dBCE = SuppRadii * (2 * chi_BCE - 1);
+//    int predicateBCE = (dBCE < 0);
+//    dBCE = predicateBCE ? 0.01 * SuppRadii : dBCE;
+//    Real3 prescribedVel = (IsBceSolidMarker(sortedRhoPresMuD[index].w)) ? (sortedVelMasD[index]) : mR3(0);
+//    Real3 velMasB_new = mR3(0);
+//
+//    for (int n = NLStart + 1; n < NLEnd; n++) {
+//        uint j = neighborList[n];
+//
+//        // only consider fluid neighbors
+//        if (IsBceMarker(sortedRhoPresMuD[j].w)) {
+//            continue;
+//        }
+//
+//        Real3 posRadB = mR3(sortedPosRadD[j]);
+//        Real3 rij = Distance(posRadA, posRadB);
+//        Real d = length(rij);
+//        Real W3 = W3h(paramsD.kernel_type, d, paramsD.ooh);
+//        sum_w += W3;
+//        sum_pw += sortedRhoPresMuD[j].y * W3;
+//        sum_rhorw += sortedRhoPresMuD[j].x * rij * W3;
+//        sum_vw += sortedVelMasD[j] * W3;
+//
+//        // Compute the shortest perpendicular distance with the information about kernel support
+//        Real chi_Fluid = sortedKernelSupport[j].x / sortedKernelSupport[j].y;
+//        Real dFluid = SuppRadii * (2 * chi_Fluid - 1);
+//        int predicateFluid = (dFluid < 0);
+//        dFluid = predicateFluid ? 0.01 * SuppRadii : dFluid;
+//
+//        Real dFluidBCE = dBCE / dFluid;
+//        // Use predication to avoid branching
+//        int predicateAB = (dFluidBCE > 0.5);
+//        dFluidBCE = predicateAB ? 0.5 : dFluidBCE;
+//
+//        velMasB_new = dFluidBCE * (prescribedVel - sortedVelMasD[j]) + prescribedVel;
+//    }
+//
+//    sortedVelMasD[index] = velMasB_new;
+//    if (sum_w > EPSILON) {
+//        sortedRhoPresMuD[index].y = (sum_pw + dot(paramsD.gravity - bceAcc[index], sum_rhorw)) / sum_w;
+//        sortedRhoPresMuD[index].x = InvEos(sortedRhoPresMuD[index].y, paramsD.eos_type);
+//    } else {
+//        sortedRhoPresMuD[index].y = 0;
+//        sortedVelMasD[index] = mR3(0);
+//    }
+//}
+//
+////--------------------------------------------------------------------------------------------------------------------------------
+//// Boundary condition application for Elastic SPH using Holmes's method
+//// The Stress tensor of the BCE markers are extrapolated along with the velocity (no-slip). For stress exploration
+//// an Adami-like method is used. However, for velocity extrapolation, The Holmes method is used.
+//// See https://www.sciencedirect.com/science/article/pii/S0266352X19300941 (for stress extrapolation)
+//// and https://onlinelibrary-wiley-com.ezproxy.library.wisc.edu/doi/pdfdirect/10.1002/nag.898 (for velocity
+//// extrapolation)
+//__global__ void Boundary_Elastic_Holmes(const uint* numNeighborsPerPart,
+//                                        const uint* neighborList,
+//                                        const Real4* sortedPosRadD,
+//                                        const Real2* sortedKernelSupport,
+//                                        const uint numActive,
+//                                        Real3* bceAcc,
+//                                        Real4* sortedRhoPresMuD,
+//                                        Real3* sortedVelMasD,
+//                                        Real3* sortedTauXxYyZz,
+//                                        Real3* sortedTauXyXzYz,
+//                                        volatile bool* error_flag) {
+//    uint index = blockIdx.x * blockDim.x + threadIdx.x;
+//    if (index >= numActive)
+//        return;
+//
+//    // Ignore all fluid particles
+//    if (IsFluidParticle(
+//            sortedRhoPresMuD[index].w)) {  // TODO: This array is only used for obtaining marker type - seems wasteful
+//        return;
+//    }
+//
+//    Real3 posRadA = mR3(sortedPosRadD[index]);
+//    Real SuppRadii = paramsD.h_multiplier * paramsD.h;
+//    uint NLStart = numNeighborsPerPart[index];
+//    uint NLEnd = numNeighborsPerPart[index + 1];
+//    Real sum_w = 0;
+//    Real3 sum_vw = mR3(0);
+//    Real3 sum_rhorw = mR3(0);
+//    Real3 sum_tauD = mR3(0);
+//    Real3 sum_tauO = mR3(0);
+//
+//    // Requirements for the Holmes method
+//    Real2 kernelSupport = sortedKernelSupport[index];
+//    Real chi_BCE = kernelSupport.x / kernelSupport.y;
+//    Real dBCE = SuppRadii * (2 * chi_BCE - 1);
+//    int predicateBCE = (dBCE < 0);
+//    dBCE = predicateBCE ? 0.01 * SuppRadii : dBCE;
+//    Real3 prescribedVel = (IsBceSolidMarker(sortedRhoPresMuD[index].w)) ? (sortedVelMasD[index]) : mR3(0);
+//    Real3 velMasB_new = mR3(0);
+//
+//    for (int n = NLStart + 1; n < NLEnd; n++) {
+//        uint j = neighborList[n];
+//
+//        // only consider fluid neighbors
+//        if (IsBceMarker(
+//                sortedRhoPresMuD[j].w)) {  // TODO: This array is only used for obtaining marker type - seems wasteful
+//            continue;
+//        }
+//
+//        Real3 posRadB = mR3(sortedPosRadD[j]);
+//        Real3 rij = Distance(posRadA, posRadB);
+//        Real d = length(rij);
+//        Real W3 = W3h(paramsD.kernel_type, d, paramsD.ooh);
+//        sum_w += W3;
+//        sum_vw += sortedVelMasD[j] * W3;
+//        sum_rhorw += paramsD.rho0 * rij * W3;  // Since density is constant in Elastic SPH
+//        sum_tauD += sortedTauXxYyZz[j] * W3;
+//        sum_tauO += sortedTauXyXzYz[j] * W3;
+//
+//        // Compute the shortest perpendicular distance with the information about kernel support
+//        Real chi_Fluid = sortedKernelSupport[j].x / sortedKernelSupport[j].y;
+//        Real dFluid = SuppRadii * (2 * chi_Fluid - 1);
+//        int predicateFluid = (dFluid < 0);
+//        dFluid = predicateFluid ? 0.01 * SuppRadii : dFluid;
+//
+//        Real dFluidBCE = dBCE / dFluid;
+//        // Use predication to avoid branching
+//        int predicateAB = (dFluidBCE > 0.5);
+//        dFluidBCE = predicateAB ? 0.5 : dFluidBCE;
+//
+//        velMasB_new = dFluidBCE * (prescribedVel - sortedVelMasD[j]) + prescribedVel;
+//    }
+//
+//    sortedVelMasD[index] = velMasB_new;
+//    if (sum_w > EPSILON) {
+//        sortedTauXxYyZz[index] = (sum_tauD + dot(paramsD.gravity - bceAcc[index], sum_rhorw)) / sum_w;
+//        sortedTauXyXzYz[index] = sum_tauO / sum_w;
+//    } else {
+//        sortedTauXxYyZz[index] = mR3(0);
+//        sortedTauXyXzYz[index] = mR3(0);
+//    }
+//}
+//
+////--------------------------------------------------------------------------------------------------------------------------------
+//// Boundary condition application for Navier-Stokes with Adami's method
+//// The pressure and density of the BCE markers are extrapolated along with the velocity (no-slip)
+//// See https://www.sciencedirect.com/science/article/pii/S002199911200229X?ref=cra_js_challenge&fr=RR-1
+//__global__ void Boundary_NavierStokes_Adami(const uint* numNeighborsPerPart,
+//                                            const uint* neighborList,
+//                                            const Real4* sortedPosRadD,
+//                                            const uint numActive,
+//                                            Real3* bceAcc,
+//                                            Real4* sortedRhoPresMuD,
+//                                            Real3* sortedVelMasD,
+//                                            volatile bool* error_flag) {
+//    uint index = blockIdx.x * blockDim.x + threadIdx.x;
+//    if (index >= numActive)
+//        return;
+//
+//    // Ignore all fluid particles
+//    if (IsFluidParticle(sortedRhoPresMuD[index].w)) {
+//        return;
+//    }
+//
+//    Real3 posRadA = mR3(sortedPosRadD[index]);
+//    uint NLStart = numNeighborsPerPart[index];
+//    uint NLEnd = numNeighborsPerPart[index + 1];
+//    Real sum_pw = 0;
+//    Real3 sum_rhorw = mR3(0);
+//    Real sum_w = 0;
+//    Real3 sum_vw = mR3(0);
+//
+//    for (int n = NLStart + 1; n < NLEnd; n++) {
+//        uint j = neighborList[n];
+//
+//        // only consider fluid neighbors
+//        if (IsBceMarker(sortedRhoPresMuD[j].w)) {
+//            continue;
+//        }
+//
+//        Real3 posRadB = mR3(sortedPosRadD[j]);
+//        Real3 rij = Distance(posRadA, posRadB);
+//        Real d = length(rij);
+//        Real W3 = W3h(paramsD.kernel_type, d, paramsD.ooh);
+//        sum_w += W3;
+//        sum_pw += sortedRhoPresMuD[j].y * W3;
+//        sum_rhorw += sortedRhoPresMuD[j].x * rij * W3;
+//        sum_vw += sortedVelMasD[j] * W3;
+//    }
+//
+//    if (sum_w > EPSILON) {
+//        Real3 prescribedVel = (IsBceSolidMarker(sortedRhoPresMuD[index].w)) ? (2.0f * sortedVelMasD[index]) : mR3(0);
+//        sortedVelMasD[index] = prescribedVel - sum_vw / sum_w;
+//        sortedRhoPresMuD[index].y = (sum_pw + dot(paramsD.gravity - bceAcc[index], sum_rhorw)) / sum_w;
+//        sortedRhoPresMuD[index].x = InvEos(sortedRhoPresMuD[index].y, paramsD.eos_type);
+//    } else {
+//        sortedVelMasD[index] = mR3(0);
+//        sortedRhoPresMuD[index].y = 0;
+//        sortedVelMasD[index] = mR3(0);
+//    }
+//}
+//
+////--------------------------------------------------------------------------------------------------------------------------------
+//// Boundary condition application for Elastic SPH using Adami's method
+//// The Stress tensor of the BCE markers are extrapolated along with the velocity (no-slip)
+//// See https://www.sciencedirect.com/science/article/pii/S0266352X19300941 (for stress extrapolation)
+//// and https://www.sciencedirect.com/science/article/pii/S002199911200229X?ref=cra_js_challenge&fr=RR-1 (for velocity
+//// extrapolation)
+//__global__ void Boundary_Elastic_Adami(const uint* numNeighborsPerPart,
+//                                       const uint* neighborList,
+//                                       const Real4* sortedPosRadD,
+//                                       const uint numActive,
+//                                       Real3* bceAcc,
+//                                       Real4* sortedRhoPresMuD,
+//                                       Real3* sortedVelMasD,
+//                                       Real3* sortedTauXxYyZz,
+//                                       Real3* sortedTauXyXzYz,
+//                                       volatile bool* error_flag) {
+//    uint index = blockIdx.x * blockDim.x + threadIdx.x;
+//    if (index >= numActive)
+//        return;
+//
+//    // Ignore all fluid particles
+//    if (IsFluidParticle(
+//            sortedRhoPresMuD[index].w)) {  // TODO: This array is only used for obtaining marker type - seems wasteful
+//        return;
+//    }
+//
+//    Real3 posRadA = mR3(sortedPosRadD[index]);
+//    uint NLStart = numNeighborsPerPart[index];
+//    uint NLEnd = numNeighborsPerPart[index + 1];
+//    Real sum_w = 0;
+//    Real3 sum_vw = mR3(0);
+//    Real3 sum_rhorw = mR3(0);
+//    Real3 sum_tauD = mR3(0);
+//    Real3 sum_tauO = mR3(0);
+//
+//    for (int n = NLStart + 1; n < NLEnd; n++) {
+//        uint j = neighborList[n];
+//
+//        // only consider fluid neighbors
+//        if (IsBceMarker(
+//                sortedRhoPresMuD[j].w)) {  // TODO: This array is only used for obtaining marker type - seems wasteful
+//            continue;
+//        }
+//
+//        Real3 posRadB = mR3(sortedPosRadD[j]);
+//        Real3 rij = Distance(posRadA, posRadB);
+//        Real d = length(rij);
+//        Real W3 = W3h(paramsD.kernel_type, d, paramsD.ooh);
+//        sum_w += W3;
+//        sum_vw += sortedVelMasD[j] * W3;
+//        sum_rhorw += paramsD.rho0 * rij * W3;  // Since density is constant in Elastic SPH
+//        sum_tauD += sortedTauXxYyZz[j] * W3;
+//        sum_tauO += sortedTauXyXzYz[j] * W3;
+//    }
+//
+//    if (sum_w > EPSILON) {
+//        Real3 prescribedVel = (IsBceSolidMarker(sortedRhoPresMuD[index].w)) ? (2.0f * sortedVelMasD[index]) : mR3(0);
+//        sortedVelMasD[index] = prescribedVel - sum_vw / sum_w;
+//        sortedTauXxYyZz[index] = (sum_tauD + dot(paramsD.gravity - bceAcc[index], sum_rhorw)) / sum_w;
+//        sortedTauXyXzYz[index] = sum_tauO / sum_w;
+//    } else {
+//        sortedVelMasD[index] = mR3(0);
+//        sortedTauXxYyZz[index] = mR3(0);
+//        sortedTauXyXzYz[index] = mR3(0);
+//    }
+//}
+//
+////--------------------------------------------------------------------------------------------------------------------------------
+//__global__ void NS_SSR(const Real4* sortedPosRad,
+//=======
 __global__ void CrmRHS(const Real4* sortedPosRad,
+//>>>>>>> feature/fsi_dev
                        const Real3* sortedVelMas,
                        const Real4* sortedRhoPreMu,
                        const Real3* sortedTauXxYyZz,
@@ -1700,6 +2026,14 @@
                          gradW +
                      paramsD.markerMass * 8.0f * paramsD.mu0 * rAB_Dot_GradWh_OverDist * (velMasA - velMasB) /
                          square(rhoPresMuA.x + rhoPresMuB.x);
+
+            // float nu0 = paramsD.mu0 / paramsD.rho0;
+            // derivV = -paramsD.markerMass *
+            //               (rhoPresMuA.y + rhoPresMuB.y) / (rhoPresMuA.x * rhoPresMuA.x) * gradW +
+            //           paramsD.markerMass * 4.0f * nu0 * rAB_Dot_GradWh_OverDist * (velMasA - velMasB) /
+            //               (rhoPresMuA.x + rhoPresMuB.x);
+
+
             break;
         }
     }
