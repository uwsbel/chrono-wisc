--- conflicted
+++ resolved
@@ -495,15 +495,9 @@
     // All roots real, at least two are equal.
     if (disc == 0) {
         if (r < 0) {
-<<<<<<< HEAD
             r13 = std::cbrt(-r);
         } else {
             r13 = std::cbrt(r);
-=======
-            r13 = pow(-r, (1 / 3.0));
-        } else {
-            r13 = pow(r, (1 / 3.0));
->>>>>>> bf2f631f
         }
         xRex = -term1 + 2 * r13;
         xRey = -(r13 + term1);
