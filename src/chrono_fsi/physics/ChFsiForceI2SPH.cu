--- conflicted
+++ resolved
@@ -9,8 +9,7 @@
 // http://projectchrono.org/license-chrono.txt.
 //
 // =============================================================================
-// Author: Milad Rakhsha, Luning Bakke
-// TODO: Double check the accuracy difference between double and single precision
+// Author: Milad Rakhsha
 // =============================================================================
 
 #include <cstdio>
@@ -1248,9 +1247,8 @@
         numAllMarkers, MaxVel, paramsH->dT, isErrorD);
     ChUtilsDevice::Sync_CheckError(isErrorH, isErrorD, "Velocity_Correction_and_update");
 
-<<<<<<< HEAD
     CopySortedToOriginal_NonInvasive_R3(fsiData->vis_vel_SPH_D, vel_vis_Sorted_D, markersProximity_D->gridMarkerIndexD);
-    CopySortedToOriginal_NonInvasive_R4(fsiData->derivVelRhoD, derivVelRhoD_Sorted_D,
+    CopySortedToOriginal_NonInvasive_R4(fsiData->derivVelRhoD_old, derivVelRhoD_Sorted_D,
                                         markersProximity_D->gridMarkerIndexD);
     CopySortedToOriginal_NonInvasive_R3(sphMarkersD->velMasD, sortedSphMarkers_D->velMasD,
                                         markersProximity_D->gridMarkerIndexD);
@@ -1262,22 +1260,7 @@
                                         markersProximity_D->gridMarkerIndexD);
     CopySortedToOriginal_NonInvasive_R3(sphMarkersD->tauXyXzYzD, sortedSphMarkers_D->tauXyXzYzD,
                                         markersProximity_D->gridMarkerIndexD);
-=======
-    CopySortedToOriginal_NonInvasive_R3(fsiGeneralData->vis_vel_SPH_D, vel_vis_Sorted_D,
-                                        markersProximityD->gridMarkerIndexD);
-    CopySortedToOriginal_NonInvasive_R4(fsiGeneralData->derivVelRhoD_old, derivVelRhoD_Sorted_D,
-                                        markersProximityD->gridMarkerIndexD);
-    CopySortedToOriginal_NonInvasive_R3(sphMarkersD->velMasD, sortedSphMarkersD->velMasD,
-                                        markersProximityD->gridMarkerIndexD);
-    CopySortedToOriginal_NonInvasive_R4(sphMarkersD->rhoPresMuD, sortedSphMarkersD->rhoPresMuD,
-                                        markersProximityD->gridMarkerIndexD);
-    CopySortedToOriginal_NonInvasive_R4(sphMarkersD->posRadD, sortedSphMarkersD->posRadD,
-                                        markersProximityD->gridMarkerIndexD);
-    CopySortedToOriginal_NonInvasive_R3(sphMarkersD->tauXxYyZzD, sortedSphMarkersD->tauXxYyZzD,
-                                        markersProximityD->gridMarkerIndexD);
-    CopySortedToOriginal_NonInvasive_R3(sphMarkersD->tauXyXzYzD, sortedSphMarkersD->tauXyXzYzD,
-                                        markersProximityD->gridMarkerIndexD);
->>>>>>> 0303df71
+
     fsiCollisionSystem->ArrangeData(sphMarkersD);
     ChFsiForceI2SPH::PreProcessor(sortedSphMarkers_D, false);
 
