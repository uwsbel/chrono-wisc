// =============================================================================
// PROJECT CHRONO - http://projectchrono.org
//
// Copyright (c) 2014 projectchrono.org
// All rights reserved.
//
// Use of this source code is governed by a BSD-style license that can be found
// in the LICENSE file at the top level of the distribution and at
// http://projectchrono.org/license-chrono.txt.
//
// =============================================================================
// Author: Milad Rakhsha, Arman Pazouki, Wei Hu, Radu Serban
// =============================================================================
//
// Implementation of FSI system that includes all subclasses for proximity and
// force calculation, and time integration
//
// =============================================================================

//// TODO:
////   - use SimParams::C_Wi (kernel threshold) for both CFD and CRM (currently, only CRM)

#include <cmath>

#include "chrono/core/ChTypes.h"

#include "chrono/utils/ChUtilsCreators.h"
#include "chrono/utils/ChUtilsGenerators.h"

#include "chrono/fea/ChElementCableANCF.h"
#include "chrono/fea/ChElementShellANCF_3423.h"
#include "chrono/fea/ChMesh.h"
#include "chrono/fea/ChNodeFEAxyzD.h"
#include "chrono/fea/ChContactSurfaceMesh.h"

#include "chrono_fsi/ChSystemFsi.h"
#include "chrono_fsi/physics/ChParams.h"
#include "chrono_fsi/physics/ChSystemFsi_impl.cuh"
#include "chrono_fsi/physics/ChFsiInterface.h"
#include "chrono_fsi/physics/ChFluidDynamics.cuh"
#include "chrono_fsi/physics/ChBce.cuh"
#include "chrono_fsi/utils/ChUtilsTypeConvert.h"
#include "chrono_fsi/utils/ChUtilsGeneratorFluid.h"
#include "chrono_fsi/utils/ChUtilsPrintSph.cuh"
#include "chrono_fsi/utils/ChUtilsDevice.cuh"

#include "chrono_thirdparty/filesystem/path.h"
#include "chrono_thirdparty/filesystem/resolver.h"

#include "chrono_thirdparty/rapidjson/document.h"
#include "chrono_thirdparty/rapidjson/filereadstream.h"

using namespace rapidjson;

using std::cout;
using std::cerr;
using std::endl;

namespace chrono {
namespace fsi {

ChSystemFsi::ChSystemFsi(ChSystem* sysMBS)
    : m_sysMBS(sysMBS),
      m_verbose(true),
      m_is_initialized(false),
      m_integrate_SPH(true),
      m_time(0),
      m_RTF(0),
      m_ratio_MBS(0),
      m_write_mode(OutputMode::NONE) {
    m_paramsH = chrono_types::make_shared<SimParams>();
    InitParams();
    m_sysFSI = chrono_types::make_unique<ChSystemFsi_impl>(m_paramsH);

    m_num_flex1D_elements = 0;
    m_num_flex2D_elements = 0;

    m_num_flex1D_nodes = 0;
    m_num_flex2D_nodes = 0;

    m_fsi_interface = chrono_types::make_unique<ChFsiInterface>(*m_sysFSI, m_paramsH);
}

ChSystemFsi::~ChSystemFsi() {}

void ChSystemFsi::AttachSystem(ChSystem* sysMBS) {
    m_sysMBS = sysMBS;
}

//--------------------------------------------------------------------------------------------------------------------------------

void ChSystemFsi::InitParams() {
    //// RADU TODO
    //// Provide default values for *all* parameters!

    m_paramsH->output_length = 1;

    // Fluid properties
    m_paramsH->rho0 = Real(1000.0);
    m_paramsH->invrho0 = 1 / m_paramsH->rho0;
    m_paramsH->rho_solid = m_paramsH->rho0;
    m_paramsH->mu0 = Real(0.001);
    m_paramsH->bodyForce3 = mR3(0, 0, 0);
    m_paramsH->gravity = mR3(0, 0, 0);
    m_paramsH->kappa = Real(0.0);
    m_paramsH->L_Characteristic = Real(1.0);

    // SPH parameters
    m_paramsH->sph_method = SPHMethod::WCSPH;
    m_paramsH->HSML = Real(0.01);
    m_paramsH->INVHSML = 1 / m_paramsH->HSML;
    m_paramsH->INITSPACE = m_paramsH->HSML;
    m_paramsH->volume0 = cube(m_paramsH->INITSPACE);
    m_paramsH->INV_INIT = 1 / m_paramsH->INITSPACE;
    m_paramsH->v_Max = Real(1.0);
    m_paramsH->EPS_XSPH = Real(0.5);
    m_paramsH->beta_shifting = Real(1.0);
    m_paramsH->densityReinit = 2147483647;
    m_paramsH->Conservative_Form = true;
    m_paramsH->gradient_type = 0;
    m_paramsH->laplacian_type = 0;
    m_paramsH->USE_Consistent_L = false;
    m_paramsH->USE_Consistent_G = false;

    m_paramsH->epsMinMarkersDis = 0.01;

    m_paramsH->markerMass = m_paramsH->volume0 * m_paramsH->rho0;

    m_paramsH->NUM_BCE_LAYERS = 3;

    // Time stepping
    m_paramsH->Adaptive_time_stepping = false;
    m_paramsH->Co_number = Real(0.1);
    m_paramsH->dT = Real(0.0001);
    m_paramsH->INV_dT = 1 / m_paramsH->dT;
    m_paramsH->dT_Flex = m_paramsH->dT;
    m_paramsH->dT_Max = Real(1.0);

    // Pressure equation
    m_paramsH->DensityBaseProjection = false;
    m_paramsH->Alpha = m_paramsH->HSML;
    m_paramsH->PPE_relaxation = Real(1.0);
    m_paramsH->LinearSolver = SolverType::JACOBI;
    m_paramsH->LinearSolver_Abs_Tol = Real(0.0);
    m_paramsH->LinearSolver_Rel_Tol = Real(0.0);
    m_paramsH->LinearSolver_Max_Iter = 1000;
    m_paramsH->Verbose_monitoring = false;
    m_paramsH->Pressure_Constraint = false;
    m_paramsH->BASEPRES = Real(0.0);
    m_paramsH->ClampPressure = false;

    // Elastic SPH
    m_paramsH->C_Wi = Real(0.8);

    //
    m_paramsH->bodyActiveDomain = mR3(1e10, 1e10, 1e10);
    m_paramsH->settlingTime = Real(0);

    //
    m_paramsH->Max_Pressure = Real(1e20);

    //// RADU TODO
    //// material model

    // Elastic SPH
    ElasticMaterialProperties mat_props;
    SetElasticSPH(mat_props);
    m_paramsH->elastic_SPH = false;  // default: fluid dynamics

    m_paramsH->Cs = 10 * m_paramsH->v_Max;

    m_paramsH->use_default_limits = true;
    m_paramsH->use_init_pressure = false;
    m_paramsH->numProximitySearchSteps = 4;
    m_paramsH->sharedProximitySearch = false;
}

//--------------------------------------------------------------------------------------------------------------------------------

Real3 LoadVectorJSON(const Value& a) {
    assert(a.IsArray());
    assert(a.Size() == 3);
    return mR3(a[0u].GetDouble(), a[1u].GetDouble(), a[2u].GetDouble());
}

void ChSystemFsi::ReadParametersFromFile(const std::string& json_file) {
    if (m_verbose)
        cout << "Reading parameters from: " << json_file << endl;

    FILE* fp = fopen(json_file.c_str(), "r");
    if (!fp) {
        cerr << "Invalid JSON file!" << endl;
        return;
    }

    char readBuffer[65536];
    FileReadStream is(fp, readBuffer, sizeof(readBuffer));
    fclose(fp);

    Document doc;

    doc.ParseStream<ParseFlag::kParseCommentsFlag>(is);
    if (!doc.IsObject()) {
        cerr << "Invalid JSON file!!" << endl;
        return;
    }

    if (doc.HasMember("Data Output Length"))
        m_paramsH->output_length = doc["Data Output Length"].GetInt();

    if (doc.HasMember("Physical Properties of Fluid")) {
        if (doc["Physical Properties of Fluid"].HasMember("Density"))
            m_paramsH->rho0 = doc["Physical Properties of Fluid"]["Density"].GetDouble();

        if (doc["Physical Properties of Fluid"].HasMember("Solid Density"))
            m_paramsH->rho_solid = doc["Physical Properties of Fluid"]["Solid Density"].GetDouble();

        if (doc["Physical Properties of Fluid"].HasMember("Viscosity"))
            m_paramsH->mu0 = doc["Physical Properties of Fluid"]["Viscosity"].GetDouble();

        if (doc["Physical Properties of Fluid"].HasMember("Body Force"))
            m_paramsH->bodyForce3 = LoadVectorJSON(doc["Physical Properties of Fluid"]["Body Force"]);

        if (doc["Physical Properties of Fluid"].HasMember("Gravity"))
            m_paramsH->gravity = LoadVectorJSON(doc["Physical Properties of Fluid"]["Gravity"]);

        if (doc["Physical Properties of Fluid"].HasMember("Surface Tension Kappa"))
            m_paramsH->kappa = doc["Physical Properties of Fluid"]["Surface Tension Kappa"].GetDouble();

        if (doc["Physical Properties of Fluid"].HasMember("Characteristic Length"))
            m_paramsH->L_Characteristic = doc["Physical Properties of Fluid"]["Characteristic Length"].GetDouble();
    }

    if (doc.HasMember("SPH Parameters")) {
        if (doc["SPH Parameters"].HasMember("Method")) {
            std::string SPH = doc["SPH Parameters"]["Method"].GetString();
            if (m_verbose)
                cout << "Modeling method is: " << SPH << endl;
            if (SPH == "I2SPH")
                m_paramsH->sph_method = SPHMethod::I2SPH;
            else if (SPH == "WCSPH")
                m_paramsH->sph_method = SPHMethod::WCSPH;
            else {
                cerr << "Incorrect SPH method in the JSON file: " << SPH << endl;
                cerr << "Falling back to WCSPH " << endl;
                m_paramsH->sph_method = SPHMethod::WCSPH;
            }
        }

        if (doc["SPH Parameters"].HasMember("Kernel h"))
            m_paramsH->HSML = doc["SPH Parameters"]["Kernel h"].GetDouble();

        if (doc["SPH Parameters"].HasMember("Initial Spacing"))
            m_paramsH->INITSPACE = doc["SPH Parameters"]["Initial Spacing"].GetDouble();

        if (doc["SPH Parameters"].HasMember("Epsilon"))
            m_paramsH->epsMinMarkersDis = doc["SPH Parameters"]["Epsilon"].GetDouble();

        if (doc["SPH Parameters"].HasMember("Maximum Velocity"))
            m_paramsH->v_Max = doc["SPH Parameters"]["Maximum Velocity"].GetDouble();

        if (doc["SPH Parameters"].HasMember("XSPH Coefficient"))
            m_paramsH->EPS_XSPH = doc["SPH Parameters"]["XSPH Coefficient"].GetDouble();

        if (doc["SPH Parameters"].HasMember("Viscous damping"))
            m_paramsH->Vis_Dam = doc["SPH Parameters"]["Viscous damping"].GetDouble();

        if (doc["SPH Parameters"].HasMember("Shifting Coefficient"))
            m_paramsH->beta_shifting = doc["SPH Parameters"]["Shifting Coefficient"].GetDouble();

        if (doc["SPH Parameters"].HasMember("Density Reinitialization"))
            m_paramsH->densityReinit = doc["SPH Parameters"]["Density Reinitialization"].GetInt();

        if (doc["SPH Parameters"].HasMember("Conservative Discretization"))
            m_paramsH->Conservative_Form = doc["SPH Parameters"]["Conservative Discretization"].GetBool();

        if (doc["SPH Parameters"].HasMember("Gradient Discretization Type"))
            m_paramsH->gradient_type = doc["SPH Parameters"]["Gradient Discretization Type"].GetInt();

        if (doc["SPH Parameters"].HasMember("Laplacian Discretization Type"))
            m_paramsH->laplacian_type = doc["SPH Parameters"]["Laplacian Discretization Type"].GetInt();

        if (doc["SPH Parameters"].HasMember("Consistent Discretization for Laplacian"))
            m_paramsH->USE_Consistent_L = doc["SPH Parameters"]["Consistent Discretization for Laplacian"].GetBool();

        if (doc["SPH Parameters"].HasMember("Consistent Discretization for Gradient"))
            m_paramsH->USE_Consistent_G = doc["SPH Parameters"]["Consistent Discretization for Gradient"].GetBool();
    }

    if (doc.HasMember("Time Stepping")) {
        if (doc["Time Stepping"].HasMember("Adaptive Time stepping"))
            m_paramsH->Adaptive_time_stepping = doc["Time Stepping"]["Adaptive Time stepping"].GetBool();

        if (doc["Time Stepping"].HasMember("CFL number"))
            m_paramsH->Co_number = doc["Time Stepping"]["CFL number"].GetDouble();

        if (doc["Time Stepping"].HasMember("Fluid time step"))
            m_paramsH->dT = doc["Time Stepping"]["Fluid time step"].GetDouble();

        if (doc["Time Stepping"].HasMember("Solid time step"))
            m_paramsH->dT_Flex = doc["Time Stepping"]["Solid time step"].GetDouble();
        else
            m_paramsH->dT_Flex = m_paramsH->dT;

        if (doc["Time Stepping"].HasMember("Maximum time step"))
            m_paramsH->dT_Max = doc["Time Stepping"]["Maximum time step"].GetDouble();

        if (doc["Time Stepping"].HasMember("Use shared memory for proximity search"))
            m_paramsH->sharedProximitySearch = doc["Time Stepping"]["Use shared memory for proximity search"].GetBool();

        if (doc["Time Stepping"].HasMember("Time steps per proximity search"))
            m_paramsH->numProximitySearchSteps = doc["Time Stepping"]["Time steps per proximity search"].GetInt();
    }

    if (doc.HasMember("Pressure Equation")) {
        if (doc["Pressure Equation"].HasMember("Linear solver")) {
            std::string solver = doc["Pressure Equation"]["Linear solver"].GetString();
            if (solver == "Jacobi") {
                m_paramsH->LinearSolver = SolverType::JACOBI;
            } else if (solver == "BICGSTAB") {
                m_paramsH->LinearSolver = SolverType::BICGSTAB;
            } else if (solver == "GMRES")
                m_paramsH->LinearSolver = SolverType::GMRES;
        } else {
            m_paramsH->LinearSolver = SolverType::JACOBI;
        }

        if (doc["Pressure Equation"].HasMember("Poisson source term")) {
            std::string source = doc["Pressure Equation"]["Poisson source term"].GetString();
            if (source == "Density-Based")
                m_paramsH->DensityBaseProjection = true;
            else
                m_paramsH->DensityBaseProjection = false;
        }

        if (doc["Pressure Equation"].HasMember("Alpha Source Term"))
            m_paramsH->Alpha = doc["Pressure Equation"]["Alpha Source Term"].GetDouble();

        if (doc["Pressure Equation"].HasMember("Under-relaxation"))
            m_paramsH->PPE_relaxation = doc["Pressure Equation"]["Under-relaxation"].GetDouble();

        if (doc["Pressure Equation"].HasMember("Absolute residual"))
            m_paramsH->LinearSolver_Abs_Tol = doc["Pressure Equation"]["Absolute residual"].GetDouble();

        if (doc["Pressure Equation"].HasMember("Relative residual"))
            m_paramsH->LinearSolver_Rel_Tol = doc["Pressure Equation"]["Relative residual"].GetDouble();

        if (doc["Pressure Equation"].HasMember("Maximum Iterations"))
            m_paramsH->LinearSolver_Max_Iter = doc["Pressure Equation"]["Maximum Iterations"].GetInt();

        if (doc["Pressure Equation"].HasMember("Verbose monitoring"))
            m_paramsH->Verbose_monitoring = doc["Pressure Equation"]["Verbose monitoring"].GetBool();

        if (doc["Pressure Equation"].HasMember("Constraint Pressure")) {
            m_paramsH->Pressure_Constraint = doc["Pressure Equation"]["Constraint Pressure"].GetBool();
            if (doc["Pressure Equation"].HasMember("Average Pressure"))
                m_paramsH->BASEPRES = doc["Pressure Equation"]["Average Pressure"].GetDouble();
        }

        if (doc["Pressure Equation"].HasMember("Clamp Pressure"))
            m_paramsH->ClampPressure = doc["Pressure Equation"]["Clamp Pressure"].GetBool();
    }

    // this part is for modeling granular material dynamics using elastic SPH
    if (doc.HasMember("Elastic SPH")) {
        m_paramsH->elastic_SPH = true;

        if (doc["Elastic SPH"].HasMember("Poisson ratio"))
            m_paramsH->Nu_poisson = doc["Elastic SPH"]["Poisson ratio"].GetDouble();

        if (doc["Elastic SPH"].HasMember("Young modulus"))
            m_paramsH->E_young = doc["Elastic SPH"]["Young modulus"].GetDouble();

        if (doc["Elastic SPH"].HasMember("Artificial stress"))
            m_paramsH->Ar_stress = doc["Elastic SPH"]["Artificial stress"].GetDouble();

        if (doc["Elastic SPH"].HasMember("Artificial viscosity alpha"))
            m_paramsH->Ar_vis_alpha = doc["Elastic SPH"]["Artificial viscosity alpha"].GetDouble();

        if (doc["Elastic SPH"].HasMember("Artificial viscosity beta"))
            m_paramsH->Ar_vis_beta = doc["Elastic SPH"]["Artificial viscosity beta"].GetDouble();

        if (doc["Elastic SPH"].HasMember("I0"))
            m_paramsH->mu_I0 = doc["Elastic SPH"]["I0"].GetDouble();

        if (doc["Elastic SPH"].HasMember("mu_s"))
            m_paramsH->mu_fric_s = doc["Elastic SPH"]["mu_s"].GetDouble();

        if (doc["Elastic SPH"].HasMember("mu_2"))
            m_paramsH->mu_fric_2 = doc["Elastic SPH"]["mu_2"].GetDouble();

        if (doc["Elastic SPH"].HasMember("particle diameter"))
            m_paramsH->ave_diam = doc["Elastic SPH"]["particle diameter"].GetDouble();

        if (doc["Elastic SPH"].HasMember("frictional angle"))
            m_paramsH->Fri_angle = doc["Elastic SPH"]["frictional angle"].GetDouble();

        if (doc["Elastic SPH"].HasMember("dilate angle"))
            m_paramsH->Dil_angle = doc["Elastic SPH"]["dilate angle"].GetDouble();

        if (doc["Elastic SPH"].HasMember("cohesion coefficient"))
            m_paramsH->Coh_coeff = doc["Elastic SPH"]["cohesion coefficient"].GetDouble();

        if (doc["Elastic SPH"].HasMember("kernel threshold"))
            m_paramsH->C_Wi = doc["Elastic SPH"]["kernel threshold"].GetDouble();
    }

    // Geometry Information
    if (doc.HasMember("Geometry Inf")) {
        if (doc["Geometry Inf"].HasMember("BoxDimensionX"))
            m_paramsH->boxDimX = doc["Geometry Inf"]["BoxDimensionX"].GetDouble();

        if (doc["Geometry Inf"].HasMember("BoxDimensionY"))
            m_paramsH->boxDimY = doc["Geometry Inf"]["BoxDimensionY"].GetDouble();

        if (doc["Geometry Inf"].HasMember("BoxDimensionZ"))
            m_paramsH->boxDimZ = doc["Geometry Inf"]["BoxDimensionZ"].GetDouble();
    }

    if (doc.HasMember("Body Active Domain"))
        m_paramsH->bodyActiveDomain = LoadVectorJSON(doc["Body Active Domain"]);

    if (doc.HasMember("Settling Time"))
        m_paramsH->settlingTime = doc["Settling Time"].GetDouble();

    //===============================================================
    // Material Models
    //===============================================================
    if (doc.HasMember("Material Model")) {
        m_paramsH->non_newtonian = doc["Material Model"]["Non-Newtonian"].GetBool();
        //===============================================================
        // For a simple non-newtonian flow
        //==============================================================
        if (m_paramsH->non_newtonian) {
            m_paramsH->mu_max = doc["Material Model"]["max Viscosity"].GetDouble();

            if (m_paramsH->non_newtonian) {
                if (doc["Material Model"].HasMember("HerschelBulkley")) {
                    m_paramsH->HB_k = doc["Material Model"]["HerschelBulkley"]["k"].GetDouble();
                    m_paramsH->HB_n = doc["Material Model"]["HerschelBulkley"]["n"].GetInt();
                    m_paramsH->HB_tau0 = doc["Material Model"]["HerschelBulkley"]["tau_0"].GetDouble();
                    if (doc["Material Model"]["HerschelBulkley"].HasMember("sr0"))
                        m_paramsH->HB_sr0 = doc["Material Model"]["HerschelBulkley"]["sr0"].GetDouble();
                    else
                        m_paramsH->HB_sr0 = 0.0;
                } else {
                    if (m_verbose)
                        cout << "Constants of HerschelBulkley not found. Using default Newtonian values." << endl;
                    m_paramsH->HB_k = m_paramsH->mu0;
                    m_paramsH->HB_n = 1;
                    m_paramsH->HB_tau0 = 0;
                    m_paramsH->HB_sr0 = 0.0;
                }
            }
        }
    } else {
        m_paramsH->non_newtonian = false;
    }

    // Calculate dependent parameters
    m_paramsH->INVHSML = 1 / m_paramsH->HSML;
    m_paramsH->INV_INIT = 1 / m_paramsH->INITSPACE;
    m_paramsH->volume0 = cube(m_paramsH->INITSPACE);
    m_paramsH->MULT_INITSPACE = m_paramsH->INITSPACE / m_paramsH->HSML;
    m_paramsH->markerMass = m_paramsH->volume0 * m_paramsH->rho0;
    m_paramsH->INV_dT = 1 / m_paramsH->dT;
    m_paramsH->invrho0 = 1 / m_paramsH->rho0;

    if (m_paramsH->elastic_SPH) {
        m_paramsH->G_shear = m_paramsH->E_young / (2.0 * (1.0 + m_paramsH->Nu_poisson));
        m_paramsH->INV_G_shear = 1.0 / m_paramsH->G_shear;
        m_paramsH->K_bulk = m_paramsH->E_young / (3.0 * (1.0 - 2.0 * m_paramsH->Nu_poisson));
        m_paramsH->Cs = sqrt(m_paramsH->K_bulk / m_paramsH->rho0);

        Real sfri = std::sin(m_paramsH->Fri_angle);
        Real cfri = std::cos(m_paramsH->Fri_angle);
        Real sdil = std::sin(m_paramsH->Dil_angle);
        m_paramsH->Q_FA = 6 * sfri / (sqrt(3) * (3 + sfri));
        m_paramsH->Q_DA = 6 * sdil / (sqrt(3) * (3 + sdil));
        m_paramsH->K_FA = 6 * m_paramsH->Coh_coeff * cfri / (sqrt(3) * (3 + sfri));
    } else {
        m_paramsH->Cs = 10 * m_paramsH->v_Max;
    }
}

//--------------------------------------------------------------------------------------------------------------------------------

void ChSystemFsi::SetVerbose(bool verbose) {
    m_verbose = verbose;
    m_fsi_interface->m_verbose = verbose;
}

void ChSystemFsi::SetSPHLinearSolver(SolverType lin_solver) {
    m_paramsH->LinearSolver = lin_solver;
}

void ChSystemFsi::SetSPHMethod(SPHMethod SPH_method) {
    m_paramsH->sph_method = SPH_method;
}

void ChSystemFsi::SetContainerDim(const ChVector3d& boxDim) {
    m_paramsH->boxDimX = boxDim.x();
    m_paramsH->boxDimY = boxDim.y();
    m_paramsH->boxDimZ = boxDim.z();
}

void ChSystemFsi::SetBoundaries(const ChVector3d& cMin, const ChVector3d& cMax) {
    m_paramsH->cMin = utils::ToReal3(cMin);
    m_paramsH->cMax = utils::ToReal3(cMax);
    m_paramsH->use_default_limits = false;
}

void ChSystemFsi::SetActiveDomain(const ChVector3d& boxHalfDim) {
    m_paramsH->bodyActiveDomain = utils::ToReal3(boxHalfDim);
}

void ChSystemFsi::SetActiveDomainDelay(double duration) {
    m_paramsH->settlingTime = duration;
}

void ChSystemFsi::SetNumBCELayers(int num_layers) {
    m_paramsH->NUM_BCE_LAYERS = num_layers;
}

void ChSystemFsi::SetInitPressure(const double height) {
    m_paramsH->pressure_height = height;
    m_paramsH->use_init_pressure = true;
}

void ChSystemFsi::SetGravitationalAcceleration(const ChVector3d& gravity) {
    m_paramsH->gravity.x = gravity.x();
    m_paramsH->gravity.y = gravity.y();
    m_paramsH->gravity.z = gravity.z();
}

void ChSystemFsi::SetBodyForce(const ChVector3d& force) {
    m_paramsH->bodyForce3.x = force.x();
    m_paramsH->bodyForce3.y = force.y();
    m_paramsH->bodyForce3.z = force.z();
}

void ChSystemFsi::SetInitialSpacing(double spacing) {
    m_paramsH->INITSPACE = (Real)spacing;
    m_paramsH->INV_INIT = 1 / m_paramsH->INITSPACE;
    m_paramsH->volume0 = cube(m_paramsH->INITSPACE);
    m_paramsH->MULT_INITSPACE = m_paramsH->INITSPACE / m_paramsH->HSML;
    m_paramsH->markerMass = m_paramsH->volume0 * m_paramsH->rho0;
}

void ChSystemFsi::SetKernelLength(double length) {
    m_paramsH->HSML = (Real)length;
    m_paramsH->MULT_INITSPACE = m_paramsH->INITSPACE / m_paramsH->HSML;
    m_paramsH->INVHSML = 1 / m_paramsH->HSML;
}

void ChSystemFsi::SetStepSize(double dT, double dT_Flex) {
    m_paramsH->dT = dT;
    m_paramsH->INV_dT = 1 / m_paramsH->dT;
    m_paramsH->dT_Flex = (dT_Flex == 0) ? m_paramsH->dT : dT_Flex;
}

void ChSystemFsi::SetMaxStepSize(double dT_max) {
    m_paramsH->dT_Max = Real(dT_max);
}

void ChSystemFsi::SetAdaptiveTimeStepping(bool adaptive) {
    m_paramsH->Adaptive_time_stepping = adaptive;
}

void ChSystemFsi::SetSPHintegration(bool runSPH) {
    m_integrate_SPH = runSPH;
}

void ChSystemFsi::SetDensity(double rho0) {
    m_paramsH->rho0 = rho0;
    m_paramsH->invrho0 = 1 / m_paramsH->rho0;
    m_paramsH->markerMass = m_paramsH->volume0 * m_paramsH->rho0;
}

void ChSystemFsi::SetConsistentDerivativeDiscretization(bool consistent_gradient, bool consistent_Laplacian) {
    m_paramsH->USE_Consistent_G = consistent_gradient;
    m_paramsH->USE_Consistent_L = consistent_Laplacian;
}

void ChSystemFsi::SetOutputLength(int OutputLength) {
    m_paramsH->output_length = OutputLength;
}

void ChSystemFsi::SetCohesionForce(double Fc) {
    m_paramsH->Coh_coeff = Fc;
}

void ChSystemFsi::SetNumProximitySearchSteps(int steps) {
    m_paramsH->numProximitySearchSteps = steps;
}

void ChSystemFsi::SetSharedProximitySearch(bool shared) {
    m_paramsH->sharedProximitySearch = shared;
}

ChSystemFsi::FluidProperties::FluidProperties()
    : density(1000), viscosity(0.1), kappa(0), char_length(1) {}

void ChSystemFsi::SetCfdSPH(const FluidProperties& fluid_props) {
    m_paramsH->elastic_SPH = false;

    SetDensity(fluid_props.density);

    m_paramsH->mu0 = Real(fluid_props.viscosity);
    m_paramsH->kappa = Real(fluid_props.kappa);
    m_paramsH->L_Characteristic = Real(fluid_props.char_length);
}

ChSystemFsi::ElasticMaterialProperties::ElasticMaterialProperties()
    : density(1000),
      Young_modulus(1e6),
      Poisson_ratio(0.3),
      stress(0),
      viscosity_alpha(0.5),
      viscosity_beta(0),
      mu_I0(0.03),
      mu_fric_s(0.7),
      mu_fric_2(0.7),
      average_diam(0.005),
      friction_angle(CH_PI / 10),
      dilation_angle(CH_PI / 10),
      cohesion_coeff(0) {}

void ChSystemFsi::SetElasticSPH(const ElasticMaterialProperties& mat_props) {
    m_paramsH->elastic_SPH = true;

    SetDensity(mat_props.density);

    m_paramsH->E_young = Real(mat_props.Young_modulus);
    m_paramsH->Nu_poisson = Real(mat_props.Poisson_ratio);
    m_paramsH->Ar_stress = Real(mat_props.stress);
    m_paramsH->Ar_vis_alpha = Real(mat_props.viscosity_alpha);
    m_paramsH->Ar_vis_beta = Real(mat_props.viscosity_beta);
    m_paramsH->mu_I0 = Real(mat_props.mu_I0);
    m_paramsH->mu_fric_s = Real(mat_props.mu_fric_s);
    m_paramsH->mu_fric_2 = Real(mat_props.mu_fric_2);
    m_paramsH->ave_diam = Real(mat_props.average_diam);
    m_paramsH->Fri_angle = Real(mat_props.friction_angle);
    m_paramsH->Dil_angle = Real(mat_props.dilation_angle);
    m_paramsH->Coh_coeff = Real(mat_props.cohesion_coeff);

    m_paramsH->G_shear = m_paramsH->E_young / (2.0 * (1.0 + m_paramsH->Nu_poisson));
    m_paramsH->INV_G_shear = 1.0 / m_paramsH->G_shear;
    m_paramsH->K_bulk = m_paramsH->E_young / (3.0 * (1.0 - 2.0 * m_paramsH->Nu_poisson));
    m_paramsH->Cs = sqrt(m_paramsH->K_bulk / m_paramsH->rho0);

    Real sfri = std::sin(m_paramsH->Fri_angle);
    Real cfri = std::cos(m_paramsH->Fri_angle);
    Real sdil = std::sin(m_paramsH->Dil_angle);
    m_paramsH->Q_FA = 6 * sfri / (sqrt(3) * (3 + sfri));
    m_paramsH->Q_DA = 6 * sdil / (sqrt(3) * (3 + sdil));
    m_paramsH->K_FA = 6 * m_paramsH->Coh_coeff * cfri / (sqrt(3) * (3 + sfri));
}

ChSystemFsi::SPHParameters::SPHParameters()
    : sph_method(SPHMethod::WCSPH),
      kernel_h(0.01),
      initial_spacing(0.01),
      max_velocity(1.0),
      xsph_coefficient(0.5),
      shifting_coefficient(1.0),
      min_distance_coefficient(0.01),
      density_reinit_steps(2e8),
      use_density_based_projection(false),
      num_bce_layers(3),
      consistent_gradient_discretization(false),
      consistent_laplacian_discretization(false),
      kernel_threshold(0.8),
      numProximitySearchSteps(4),
      sharedProximitySearch(false) {}

void ChSystemFsi::SetSPHParameters(const SPHParameters& sph_params) {
    m_paramsH->sph_method = sph_params.sph_method;

    m_paramsH->HSML = sph_params.kernel_h;
    m_paramsH->INITSPACE = sph_params.initial_spacing;
    m_paramsH->MULT_INITSPACE = m_paramsH->INITSPACE / m_paramsH->HSML;
    m_paramsH->INVHSML = 1 / m_paramsH->HSML;

    m_paramsH->v_Max = sph_params.max_velocity;
    m_paramsH->Cs = 10 * m_paramsH->v_Max;
    m_paramsH->EPS_XSPH = sph_params.xsph_coefficient;
    m_paramsH->beta_shifting = sph_params.shifting_coefficient;
    m_paramsH->epsMinMarkersDis = sph_params.min_distance_coefficient;

    m_paramsH->densityReinit = sph_params.density_reinit_steps;
    m_paramsH->DensityBaseProjection = sph_params.use_density_based_projection;

    m_paramsH->NUM_BCE_LAYERS = sph_params.num_bce_layers;

    m_paramsH->USE_Consistent_G = sph_params.consistent_gradient_discretization;
    m_paramsH->USE_Consistent_L = sph_params.consistent_laplacian_discretization;

    m_paramsH->C_Wi = Real(sph_params.kernel_threshold);

    m_paramsH->numProximitySearchSteps = sph_params.numProximitySearchSteps;
    m_paramsH->sharedProximitySearch = sph_params.sharedProximitySearch;

}

ChSystemFsi::LinSolverParameters::LinSolverParameters()
    : type(SolverType::JACOBI), atol(0.0), rtol(0.0), max_num_iters(1000) {}

void ChSystemFsi::SetLinSolverParameters(const LinSolverParameters& linsolv_params) {
    m_paramsH->LinearSolver = linsolv_params.type;
    m_paramsH->LinearSolver_Abs_Tol = linsolv_params.atol;
    m_paramsH->LinearSolver_Rel_Tol = linsolv_params.rtol;
    m_paramsH->LinearSolver_Max_Iter = linsolv_params.max_num_iters;
}

//--------------------------------------------------------------------------------------------------------------------------------

ChSystemFsi::PhysicsProblem ChSystemFsi::GetPhysicsProblem() const {
    return (m_paramsH->elastic_SPH ? PhysicsProblem::CRM : PhysicsProblem::CFD);
}

std::string ChSystemFsi::GetPhysicsProblemString() const {
    return (m_paramsH->elastic_SPH ? "CRM" : "CFD");
}

std::string ChSystemFsi::GetSphMethodTypeString() const {
    switch (m_paramsH->sph_method) {
        case SPHMethod::WCSPH:
            return "WCSPH";
        case SPHMethod::I2SPH:
            return "I2SPH";
    }
}

//--------------------------------------------------------------------------------------------------------------------------------

size_t ChSystemFsi::AddFsiBody(std::shared_ptr<ChBody> body) {
    ChFsiInterface::FsiBody fsi_body;

    fsi_body.body = body;
    fsi_body.fsi_force = VNULL;
    fsi_body.fsi_torque = VNULL;

    size_t index = m_fsi_interface->m_fsi_bodies.size();
    m_fsi_interface->m_fsi_bodies.push_back(fsi_body);

    return index;
}

size_t ChSystemFsi::AddFsiMesh1D(std::shared_ptr<fea::ChMesh> mesh, BcePatternMesh1D pattern, bool remove_center) {
    ChFsiInterface::FsiMesh1D fsi_mesh;

    // Traverse all elements in the provided mesh and extract the 1-D elements elements.
    // Keep track of node ownership
    std::set<fea::ChNodeFEAxyz*> assigned;
    for (const auto& element : mesh->GetElements()) {
        if (auto cable_el = std::dynamic_pointer_cast<fea::ChElementCableANCF>(element)) {
            std::shared_ptr<fea::ChNodeFEAxyz> node0 = cable_el->GetNodeA();
            std::shared_ptr<fea::ChNodeFEAxyz> node1 = cable_el->GetNodeB();
            ChVector2<bool> owns_node = {false, false};
            if (assigned.count(node0.get()) == 0) {
                assigned.insert(node0.get());
                owns_node[0] = true;
            }
            if (assigned.count(node1.get()) == 0) {
                assigned.insert(node1.get());
                owns_node[1] = true;
            }
            auto segment = chrono_types::make_shared<fea::ChContactSegmentXYZ>();
            segment->SetNodes({{node0, node1}});
            segment->SetNodeOwnership(owns_node);
            fsi_mesh.segments.push_back(segment);
        }
    }

    // Create maps from pointer-based to index-based for the nodes in the mesh contact segments.
    // These maps index only the nodes that are in ANCF cable elements (and not all nodes in the given FEA mesh).
    int vertex_index = 0;
    for (const auto& seg : fsi_mesh.segments) {
        if (fsi_mesh.ptr2ind_map.insert({seg->GetNode(0), vertex_index}).second) {
            fsi_mesh.ind2ptr_map.insert({vertex_index, seg->GetNode(0)});
            ++vertex_index;
        }
        if (fsi_mesh.ptr2ind_map.insert({seg->GetNode(1), vertex_index}).second) {
            fsi_mesh.ind2ptr_map.insert({vertex_index, seg->GetNode(1)});
            ++vertex_index;
        }
    }

    // Load index-based mesh connectivity (append to global list of 1-D flex segments)
    for (const auto& seg : fsi_mesh.segments) {
        auto node0_index = fsi_mesh.ptr2ind_map[seg->GetNode(0)];
        auto node1_index = fsi_mesh.ptr2ind_map[seg->GetNode(1)];
        m_sysFSI->fsiData->flex1D_Nodes_H.push_back(mI2(node0_index, node1_index));
    }

    // Create the BCE markers based on the mesh contact segments
    unsigned int meshID = (unsigned int)m_fsi_interface->m_fsi_meshes1D.size();
    fsi_mesh.num_bce = AddBCE_mesh1D(meshID, fsi_mesh, pattern, remove_center);

    // Update total number of flex 1-D segments and associated nodes
    m_num_flex1D_elements += fsi_mesh.segments.size();
    m_num_flex1D_nodes += fsi_mesh.ind2ptr_map.size();

    // Store the mesh contact surface
    size_t index = m_fsi_interface->m_fsi_meshes1D.size();
    m_fsi_interface->m_fsi_meshes1D.push_back(fsi_mesh);

    return index;
}

size_t ChSystemFsi::AddFsiMesh2D(std::shared_ptr<fea::ChMesh> mesh, BcePatternMesh2D pattern, bool remove_center) {
    std::shared_ptr<fea::ChContactSurfaceMesh> contact_surface;

    // Search for a contact surface mesh associated with the FEA mesh
    for (const auto& surface : mesh->GetContactSurfaces()) {
        if (auto surface_mesh = std::dynamic_pointer_cast<fea::ChContactSurfaceMesh>(surface)) {
            contact_surface = surface_mesh;
            break;
        }
    }

    // If none found, create one with a default contact material and extract the boundary faces of the FEA mesh
    if (!contact_surface) {
        ChContactMaterialData contact_material_data;  // default contact material
        contact_surface = chrono_types::make_shared<fea::ChContactSurfaceMesh>(
            contact_material_data.CreateMaterial(ChContactMethod::SMC));
        mesh->AddContactSurface(contact_surface);
        contact_surface->AddFacesFromBoundary(0.1);
    }

    ChFsiInterface::FsiMesh2D fsi_mesh;
    fsi_mesh.contact_surface = contact_surface;

    // Create maps from pointer-based to index-based for the nodes in the mesh contact surface.
    // These maps index only the nodes that are in the contact surface (and not all nodes in the given FEA mesh).
    int vertex_index = 0;
    for (const auto& tri : contact_surface->GetTrianglesXYZ()) {
        if (fsi_mesh.ptr2ind_map.insert({tri->GetNode(0), vertex_index}).second) {
            fsi_mesh.ind2ptr_map.insert({vertex_index, tri->GetNode(0)});
            ++vertex_index;
        }
        if (fsi_mesh.ptr2ind_map.insert({tri->GetNode(1), vertex_index}).second) {
            fsi_mesh.ind2ptr_map.insert({vertex_index, tri->GetNode(1)});
            ++vertex_index;
        }
        if (fsi_mesh.ptr2ind_map.insert({tri->GetNode(2), vertex_index}).second) {
            fsi_mesh.ind2ptr_map.insert({vertex_index, tri->GetNode(2)});
            ++vertex_index;
        }
    }

    assert(fsi_mesh.ptr2ind_map.size() == contact_surface->GetNumVertices());
    assert(fsi_mesh.ind2ptr_map.size() == contact_surface->GetNumVertices());

    // Load index-based mesh connectivity (append to global list of 1-D flex segments)
    for (const auto& tri : contact_surface->GetTrianglesXYZ()) {
        auto node0_index = fsi_mesh.ptr2ind_map[tri->GetNode(0)];
        auto node1_index = fsi_mesh.ptr2ind_map[tri->GetNode(1)];
        auto node2_index = fsi_mesh.ptr2ind_map[tri->GetNode(2)];
        m_sysFSI->fsiData->flex2D_Nodes_H.push_back(mI3(node0_index, node1_index, node2_index));
    }

    // Create the BCE markers based on the mesh contact surface
    unsigned int meshID = (unsigned int)m_fsi_interface->m_fsi_meshes2D.size();
    fsi_mesh.num_bce = AddBCE_mesh2D(meshID, fsi_mesh, pattern, remove_center);

    // Update total number of flex 2-D faces and associated nodes
    m_num_flex2D_elements += fsi_mesh.contact_surface->GetNumTriangles();
    m_num_flex2D_nodes += fsi_mesh.ind2ptr_map.size();

    // Store the mesh contact surface
    size_t index = m_fsi_interface->m_fsi_meshes1D.size();
    m_fsi_interface->m_fsi_meshes2D.push_back(fsi_mesh);

    return index;
}

//--------------------------------------------------------------------------------------------------------------------------------

void ChSystemFsi::Initialize() {
    // Calculate the initial neighour particle number
    m_paramsH->markerMass = utils::massCalculator(m_paramsH->HSML, m_paramsH->INITSPACE, m_paramsH->rho0);
    m_paramsH->num_neighbors = utils::IniNeiNum(m_paramsH->HSML, m_paramsH->INITSPACE);

    if (m_paramsH->use_default_limits) {
        m_paramsH->cMin =
            mR3(-2 * m_paramsH->boxDimX, -2 * m_paramsH->boxDimY, -2 * m_paramsH->boxDimZ) - 10 * mR3(m_paramsH->HSML);
        m_paramsH->cMax =
            mR3(+2 * m_paramsH->boxDimX, +2 * m_paramsH->boxDimY, +2 * m_paramsH->boxDimZ) + 10 * mR3(m_paramsH->HSML);
    }

    if (m_paramsH->use_init_pressure) {
        size_t numParticles = m_sysFSI->sphMarkers_H->rhoPresMuH.size();
        for (int i = 0; i < numParticles; i++) {
            double z = m_sysFSI->sphMarkers_H->posRadH[i].z;
            double p = m_paramsH->rho0 * m_paramsH->gravity.z * (z - m_paramsH->pressure_height);
            m_sysFSI->sphMarkers_H->rhoPresMuH[i].y = p;
            if (m_paramsH->elastic_SPH) {
                m_sysFSI->sphMarkers_H->tauXxYyZzH[i].x = -p;
                m_sysFSI->sphMarkers_H->tauXxYyZzH[i].y = -p;
                m_sysFSI->sphMarkers_H->tauXxYyZzH[i].z = -p;
            }
        }
    }

    // Set up subdomains for faster neighbor particle search
    m_paramsH->Apply_BC_U = false;  // You should go to custom_math.h all the way to end of file and set your function
    int3 side0 = mI3((int)floor((m_paramsH->cMax.x - m_paramsH->cMin.x) / (RESOLUTION_LENGTH_MULT * m_paramsH->HSML)),
                     (int)floor((m_paramsH->cMax.y - m_paramsH->cMin.y) / (RESOLUTION_LENGTH_MULT * m_paramsH->HSML)),
                     (int)floor((m_paramsH->cMax.z - m_paramsH->cMin.z) / (RESOLUTION_LENGTH_MULT * m_paramsH->HSML)));
    Real3 binSize3 =
        mR3((m_paramsH->cMax.x - m_paramsH->cMin.x) / side0.x, (m_paramsH->cMax.y - m_paramsH->cMin.y) / side0.y,
            (m_paramsH->cMax.z - m_paramsH->cMin.z) / side0.z);
    m_paramsH->binSize0 = (binSize3.x > binSize3.y) ? binSize3.x : binSize3.y;
    m_paramsH->binSize0 = binSize3.x;
    m_paramsH->boxDims = m_paramsH->cMax - m_paramsH->cMin;
    m_paramsH->straightChannelBoundaryMin = m_paramsH->cMin;  // mR3(0, 0, 0);  // 3D channel
    m_paramsH->straightChannelBoundaryMax = m_paramsH->cMax;  // SmR3(3, 2, 3) * m_paramsH->sizeScale;
    m_paramsH->deltaPress = mR3(0);
    int3 SIDE = mI3(int((m_paramsH->cMax.x - m_paramsH->cMin.x) / m_paramsH->binSize0 + .1),
                    int((m_paramsH->cMax.y - m_paramsH->cMin.y) / m_paramsH->binSize0 + .1),
                    int((m_paramsH->cMax.z - m_paramsH->cMin.z) / m_paramsH->binSize0 + .1));
    Real mBinSize = m_paramsH->binSize0;
    m_paramsH->gridSize = SIDE;
    m_paramsH->worldOrigin = m_paramsH->cMin;
    m_paramsH->cellSize = mR3(mBinSize, mBinSize, mBinSize);

    // Print information
    if (m_verbose) {
        cout << "Simulation parameters" << endl;

        cout << "  num_neighbors: " << m_paramsH->num_neighbors << endl;
        cout << "  rho0: " << m_paramsH->rho0 << endl;
        cout << "  invrho0: " << m_paramsH->invrho0 << endl;
        cout << "  mu0: " << m_paramsH->mu0 << endl;
        cout << "  bodyForce3: " << m_paramsH->bodyForce3.x << " " << m_paramsH->bodyForce3.y << " "
             << m_paramsH->bodyForce3.z << endl;
        cout << "  gravity: " << m_paramsH->gravity.x << " " << m_paramsH->gravity.y << " " << m_paramsH->gravity.z
             << endl;

        cout << "  HSML: " << m_paramsH->HSML << endl;
        cout << "  INITSPACE: " << m_paramsH->INITSPACE << endl;
        cout << "  INV_INIT: " << m_paramsH->INV_INIT << endl;
        cout << "  MULT_INITSPACE: " << m_paramsH->MULT_INITSPACE << endl;
        cout << "  NUM_BCE_LAYERS: " << m_paramsH->NUM_BCE_LAYERS << endl;
        cout << "  epsMinMarkersDis: " << m_paramsH->epsMinMarkersDis << endl;
        cout << "  markerMass: " << m_paramsH->markerMass << endl;
        cout << "  volume0: " << m_paramsH->volume0 << endl;
        cout << "  gradient_type: " << m_paramsH->gradient_type << endl;

        cout << "  v_Max: " << m_paramsH->v_Max << endl;
        cout << "  Cs: " << m_paramsH->Cs << endl;
        cout << "  EPS_XSPH: " << m_paramsH->EPS_XSPH << endl;
        cout << "  beta_shifting: " << m_paramsH->beta_shifting << endl;
        cout << "  densityReinit: " << m_paramsH->densityReinit << endl;

        cout << "  Adaptive_time_stepping: " << m_paramsH->Adaptive_time_stepping << endl;
        cout << "Proximity search performed every " << m_paramsH->numProximitySearchSteps << " steps" << endl;
        cout << "Is shared memory used for proximity search? " << m_paramsH->sharedProximitySearch << endl;
        cout << "  Co_number: " << m_paramsH->Co_number << endl;
        cout << "  dT: " << m_paramsH->dT << endl;
        cout << "  INV_dT: " << m_paramsH->INV_dT << endl;
        cout << "  dT_Max: " << m_paramsH->dT_Max << endl;
        cout << "  dT_Flex: " << m_paramsH->dT_Flex << endl;

        cout << "  non_newtonian: " << m_paramsH->non_newtonian << endl;
        cout << "  mu_of_I : " << (int)m_paramsH->mu_of_I << endl;
        cout << "  rheology_model: " << (int)m_paramsH->rheology_model << endl;
        cout << "  ave_diam: " << m_paramsH->ave_diam << endl;
        cout << "  mu_max: " << m_paramsH->mu_max << endl;
        cout << "  mu_fric_s: " << m_paramsH->mu_fric_s << endl;
        cout << "  mu_fric_2: " << m_paramsH->mu_fric_2 << endl;
        cout << "  mu_I0: " << m_paramsH->mu_I0 << endl;
        cout << "  mu_I_b: " << m_paramsH->mu_I_b << endl;
        cout << "  HB_k: " << m_paramsH->HB_k << endl;
        cout << "  HB_n: " << m_paramsH->HB_n << endl;
        cout << "  HB_tau0: " << m_paramsH->HB_tau0 << endl;
        cout << "  Coh_coeff: " << m_paramsH->Coh_coeff << endl;

        cout << "  E_young: " << m_paramsH->E_young << endl;
        cout << "  G_shear: " << m_paramsH->G_shear << endl;
        cout << "  INV_G_shear: " << m_paramsH->INV_G_shear << endl;
        cout << "  K_bulk: " << m_paramsH->K_bulk << endl;
        cout << "  C_Wi: " << m_paramsH->C_Wi << endl;

        cout << "  PPE_relaxation: " << m_paramsH->PPE_relaxation << endl;
        cout << "  Conservative_Form: " << m_paramsH->Conservative_Form << endl;
        cout << "  Pressure_Constraint: " << m_paramsH->Pressure_Constraint << endl;

        cout << "  binSize0: " << m_paramsH->binSize0 << endl;
        cout << "  boxDims: " << m_paramsH->boxDims.x << " " << m_paramsH->boxDims.y << " " << m_paramsH->boxDims.z
             << endl;
        cout << "  gridSize: " << m_paramsH->gridSize.x << " " << m_paramsH->gridSize.y << " " << m_paramsH->gridSize.z
             << endl;
        cout << "  cMin: " << m_paramsH->cMin.x << " " << m_paramsH->cMin.y << " " << m_paramsH->cMin.z << endl;
        cout << "  cMax: " << m_paramsH->cMax.x << " " << m_paramsH->cMax.y << " " << m_paramsH->cMax.z << endl;
    }

    // Initialize the underlying FSU system: set reference arrays, set counters, and resize simulation arrays
    m_sysFSI->Initialize(m_fsi_interface->m_fsi_bodies.size(),          //
                         m_num_flex1D_elements, m_num_flex2D_elements,  //
                         m_num_flex1D_nodes, m_num_flex2D_nodes);

    if (m_verbose) {
        cout << "Counters" << endl;
        cout << "  numRigidBodies:     " << m_sysFSI->numObjectsH->numRigidBodies << endl;
        cout << "  numFlexBodies1D:    " << m_sysFSI->numObjectsH->numFlexBodies1D << endl;
        cout << "  numFlexBodies2D:    " << m_sysFSI->numObjectsH->numFlexBodies2D << endl;
        cout << "  numFlexNodes1D:     " << m_sysFSI->numObjectsH->numFlexNodes1D << endl;
        cout << "  numFlexNodes2D:     " << m_sysFSI->numObjectsH->numFlexNodes2D << endl;
        cout << "  numGhostMarkers:    " << m_sysFSI->numObjectsH->numGhostMarkers << endl;
        cout << "  numHelperMarkers:   " << m_sysFSI->numObjectsH->numHelperMarkers << endl;
        cout << "  numFluidMarkers:    " << m_sysFSI->numObjectsH->numFluidMarkers << endl;
        cout << "  numBoundaryMarkers: " << m_sysFSI->numObjectsH->numBoundaryMarkers << endl;
        cout << "  numRigidMarkers:    " << m_sysFSI->numObjectsH->numRigidMarkers << endl;
        cout << "  numFlexMarkers1D:   " << m_sysFSI->numObjectsH->numFlexMarkers1D << endl;
        cout << "  numFlexMarkers2D:   " << m_sysFSI->numObjectsH->numFlexMarkers2D << endl;
        cout << "  numAllMarkers:      " << m_sysFSI->numObjectsH->numAllMarkers << endl;
        cout << "  startRigidMarkers:  " << m_sysFSI->numObjectsH->startRigidMarkers << endl;
        cout << "  startFlexMarkers1D: " << m_sysFSI->numObjectsH->startFlexMarkers1D << endl;
        cout << "  startFlexMarkers2D: " << m_sysFSI->numObjectsH->startFlexMarkers2D << endl;

        cout << "Reference array (size: " << m_sysFSI->fsiData->referenceArray.size() << ")" << endl;
        for (size_t i = 0; i < m_sysFSI->fsiData->referenceArray.size(); i++) {
            const int4& num = m_sysFSI->fsiData->referenceArray[i];
            cout << "  " << i << ": " << num.x << " " << num.y << " " << num.z << " " << num.w << endl;
        }
        cout << "Reference array FEA (size: " << m_sysFSI->fsiData->referenceArray_FEA.size() << ")" << endl;
        for (size_t i = 0; i < m_sysFSI->fsiData->referenceArray_FEA.size(); i++) {
            const int4& num = m_sysFSI->fsiData->referenceArray_FEA[i];
            cout << "  " << i << ": " << num.x << " " << num.y << " " << num.z << " " << num.w << endl;
        }
    }

    m_fsi_interface->LoadBodyState_Chrono2Fsi(m_sysFSI->fsiBodyState1_D);
    m_fsi_interface->LoadMesh1DState_Chrono2Fsi(m_sysFSI->fsiMesh1DState_D);
    m_fsi_interface->LoadMesh2DState_Chrono2Fsi(m_sysFSI->fsiMesh2DState_D);

    // Construct midpoint rigid data
    m_sysFSI->fsiBodyState2_D = m_sysFSI->fsiBodyState1_D;

    // Create BCE and SPH worker objects
    m_bce_manager = chrono_types::make_shared<ChBce>(m_sysFSI->sortedSphMarkers2_D, m_sysFSI->markersProximity_D,
                                                     m_sysFSI->fsiData, m_paramsH, m_sysFSI->numObjectsH, m_verbose);

    m_fluid_dynamics = chrono_types::make_unique<ChFluidDynamics>(m_bce_manager, *m_sysFSI, m_paramsH,
                                                                  m_sysFSI->numObjectsH, m_verbose);
    // Initialize worker objects
    m_bce_manager->Initialize(m_sysFSI->sphMarkers_D,                                 //
                              m_sysFSI->fsiBodyState1_D,                               //
                              m_sysFSI->fsiMesh1DState_D, m_sysFSI->fsiMesh2DState_D,  //
                              m_fsi_bodies_bce_num);
    m_fluid_dynamics->Initialize();

    // Mark system as initialized
    m_is_initialized = true;
}

//--------------------------------------------------------------------------------------------------------------------------------

void ChSystemFsi::CopyDeviceDataToHalfStep() {
    thrust::copy(m_sysFSI->sortedSphMarkers2_D->posRadD.begin(), m_sysFSI->sortedSphMarkers2_D->posRadD.end(),
                 m_sysFSI->sortedSphMarkers1_D->posRadD.begin());
    thrust::copy(m_sysFSI->sortedSphMarkers2_D->velMasD.begin(), m_sysFSI->sortedSphMarkers2_D->velMasD.end(),
                 m_sysFSI->sortedSphMarkers1_D->velMasD.begin());
    thrust::copy(m_sysFSI->sortedSphMarkers2_D->rhoPresMuD.begin(), m_sysFSI->sortedSphMarkers2_D->rhoPresMuD.end(),
                 m_sysFSI->sortedSphMarkers1_D->rhoPresMuD.begin());
    if (m_paramsH->elastic_SPH) {
        thrust::copy(m_sysFSI->sortedSphMarkers2_D->tauXxYyZzD.begin(), m_sysFSI->sortedSphMarkers2_D->tauXxYyZzD.end(),
                     m_sysFSI->sortedSphMarkers1_D->tauXxYyZzD.begin());
        thrust::copy(m_sysFSI->sortedSphMarkers2_D->tauXyXzYzD.begin(), m_sysFSI->sortedSphMarkers2_D->tauXyXzYzD.end(),
                     m_sysFSI->sortedSphMarkers1_D->tauXyXzYzD.begin());
    }
}

void ChSystemFsi::DoStepDynamics_FSI() {
    if (!m_is_initialized) {
        cout << "ERROR: FSI system not initialized!\n" << endl;
        throw std::runtime_error("FSI system not initialized!\n");
    }

    m_timer_step.reset();
    m_timer_MBS.reset();

    m_timer_step.start();

    switch (m_paramsH->sph_method) {
        case SPHMethod::WCSPH: {
            if (m_time < 1e-6 || int(round(m_time / m_paramsH->dT)) % m_paramsH->numProximitySearchSteps == 0) {
                m_fluid_dynamics->SortParticles();
            }
            // The following is used to execute the Explicit WCSPH
            CopyDeviceDataToHalfStep();
            ChUtilsDevice::FillVector(m_sysFSI->fsiData->derivVelRhoD, mR4(0));
            ChUtilsDevice::FillVector(m_sysFSI->fsiData->derivVelRhoOriginalD, mR4(0));
            // TODO (Huzaifa): Unsure if these required to be set to 0
            ChUtilsDevice::FillVector(m_sysFSI->fsiData->sr_tau_I_mu_i, mR4(0));
            ChUtilsDevice::FillVector(m_sysFSI->fsiData->freeSurfaceIdD, 0);
            ChUtilsDevice::FillVector(m_sysFSI->fsiData->derivTauXxYyZzD, mR3(0));
            ChUtilsDevice::FillVector(m_sysFSI->fsiData->derivTauXyXzYzD, mR3(0));
            ChUtilsDevice::FillVector(m_sysFSI->fsiData->vel_XSPH_D, mR3(0));

            if (m_integrate_SPH) {
                m_fluid_dynamics->IntegrateSPH(m_sysFSI->sortedSphMarkers2_D, m_sysFSI->sortedSphMarkers1_D,  //
                                               m_sysFSI->fsiBodyState2_D,                                     //
                                               m_sysFSI->fsiMesh1DState_D, m_sysFSI->fsiMesh2DState_D,        //
                                               0.5 * m_paramsH->dT, m_time, true);
                m_fluid_dynamics->IntegrateSPH(m_sysFSI->sortedSphMarkers1_D, m_sysFSI->sortedSphMarkers2_D,  //
                                               m_sysFSI->fsiBodyState2_D,                                     //
                                               m_sysFSI->fsiMesh1DState_D, m_sysFSI->fsiMesh2DState_D,        //
                                               1.0 * m_paramsH->dT, m_time, false);
            }

            m_bce_manager->Rigid_Forces_Torques(m_sysFSI->fsiBodyState2_D);
            m_bce_manager->Flex1D_Forces(m_sysFSI->fsiMesh1DState_D);
            m_bce_manager->Flex2D_Forces(m_sysFSI->fsiMesh2DState_D);

            // Advance dynamics of the associated MBS system (if provided)
            if (m_sysMBS) {
                m_timer_MBS.start();

                m_fsi_interface->ApplyBodyForce_Fsi2Chrono();
                m_fsi_interface->ApplyMesh1DForce_Fsi2Chrono();
                m_fsi_interface->ApplyMesh2DForce_Fsi2Chrono();

                if (m_paramsH->dT_Flex == 0)
                    m_paramsH->dT_Flex = m_paramsH->dT;
                int sync = int(m_paramsH->dT / m_paramsH->dT_Flex);
                if (sync < 1)
                    sync = 1;
                for (int t = 0; t < sync; t++) {
                    m_sysMBS->DoStepDynamics(m_paramsH->dT / sync);
                }
                m_timer_MBS.stop();
            }

            m_fsi_interface->LoadBodyState_Chrono2Fsi(m_sysFSI->fsiBodyState2_D);
            m_bce_manager->UpdateBodyMarkerState(m_sysFSI->fsiBodyState2_D);

            m_fsi_interface->LoadMesh1DState_Chrono2Fsi(m_sysFSI->fsiMesh1DState_D);
            m_bce_manager->UpdateMeshMarker1DState(m_sysFSI->fsiMesh1DState_D);

            m_fsi_interface->LoadMesh2DState_Chrono2Fsi(m_sysFSI->fsiMesh2DState_D);
            m_bce_manager->UpdateMeshMarker2DState(m_sysFSI->fsiMesh2DState_D);
            m_fluid_dynamics->CopySortedToOriginal(m_sysFSI->sortedSphMarkers2_D, m_sysFSI->sphMarkers_D);

            break;

            }

            case SPHMethod::I2SPH: {
                ChUtilsDevice::FillVector(m_sysFSI->fsiData->derivVelRhoOriginalD, mR4(0));
                ChUtilsDevice::FillVector(m_sysFSI->fsiData->derivVelRhoD, mR4(0));
                ChUtilsDevice::FillVector(m_sysFSI->fsiData->freeSurfaceIdD, 0);
                ChUtilsDevice::FillVector(m_sysFSI->fsiData->bceAcc, mR3(0));

                // A different coupling scheme is used for implicit SPH formulations
                if (m_integrate_SPH) {
                    m_fluid_dynamics->IntegrateSPH(m_sysFSI->sortedSphMarkers2_D, m_sysFSI->sortedSphMarkers2_D,        //
                                                   m_sysFSI->fsiBodyState2_D,                               //
                                                   m_sysFSI->fsiMesh1DState_D, m_sysFSI->fsiMesh2DState_D,  //
                                                   0.0, m_time, false);
                }

                m_bce_manager->Rigid_Forces_Torques(m_sysFSI->fsiBodyState2_D);
                m_bce_manager->Flex1D_Forces(m_sysFSI->fsiMesh1DState_D);
                m_bce_manager->Flex2D_Forces(m_sysFSI->fsiMesh2DState_D);

                // Advance dynamics of the associated MBS system (if provided)
                if (m_sysMBS) {
                    m_timer_MBS.start();

                    m_fsi_interface->ApplyBodyForce_Fsi2Chrono();
                    m_fsi_interface->ApplyMesh1DForce_Fsi2Chrono();
                    m_fsi_interface->ApplyMesh2DForce_Fsi2Chrono();

                    if (m_paramsH->dT_Flex == 0)
                        m_paramsH->dT_Flex = m_paramsH->dT;
                    int sync = int(m_paramsH->dT / m_paramsH->dT_Flex);
                    if (sync < 1)
                        sync = 1;
                    if (m_verbose)
                        cout << sync << " * Chrono StepDynamics with dt = " << m_paramsH->dT / sync << endl;
                    for (int t = 0; t < sync; t++) {
                        m_sysMBS->DoStepDynamics(m_paramsH->dT / sync);

                    }
                    m_timer_MBS.stop();
                }

                m_fsi_interface->LoadBodyState_Chrono2Fsi(m_sysFSI->fsiBodyState2_D);
                m_bce_manager->UpdateBodyMarkerState(m_sysFSI->fsiBodyState2_D);

                m_fsi_interface->LoadMesh1DState_Chrono2Fsi(m_sysFSI->fsiMesh1DState_D);
                m_bce_manager->UpdateMeshMarker1DState(m_sysFSI->fsiMesh1DState_D);

                m_fsi_interface->LoadMesh2DState_Chrono2Fsi(m_sysFSI->fsiMesh2DState_D);
                m_bce_manager->UpdateMeshMarker2DState(m_sysFSI->fsiMesh2DState_D);

                m_fluid_dynamics->CopySortedToOriginal(m_sysFSI->sortedSphMarkers2_D, m_sysFSI->sphMarkers_D);

                break;

            }
        }
        m_time += m_paramsH->dT;

        m_timer_step.stop();
        m_RTF = m_timer_step() / m_paramsH->dT;
        if (m_sysMBS)
            m_ratio_MBS = m_timer_MBS() / m_timer_step();
}

//--------------------------------------------------------------------------------------------------------------------------------

void ChSystemFsi::WriteParticleFile(const std::string& outfilename) const {
    if (m_write_mode == OutputMode::CSV) {
        utils::WriteCsvParticlesToFile(m_sysFSI->sphMarkers_D->posRadD, m_sysFSI->sphMarkers_D->velMasD,
                                        m_sysFSI->sphMarkers_D->rhoPresMuD, m_sysFSI->fsiData->referenceArray,
                                        outfilename);
    } else if (m_write_mode == OutputMode::CHPF) {
        utils::WriteChPFParticlesToFile(m_sysFSI->sphMarkers_D->posRadD, m_sysFSI->fsiData->referenceArray,
                                        outfilename);
    }
}

void ChSystemFsi::PrintParticleToFile(const std::string& dir) const {
    utils::PrintParticleToFile(m_sysFSI->sphMarkers_D->posRadD, m_sysFSI->sphMarkers_D->velMasD,
                                m_sysFSI->sphMarkers_D->rhoPresMuD, m_sysFSI->fsiData->sr_tau_I_mu_i_Original,
                                m_sysFSI->fsiData->derivVelRhoOriginalD, m_sysFSI->fsiData->referenceArray,
                                m_sysFSI->fsiData->referenceArray_FEA, dir, m_paramsH);
}

void ChSystemFsi::PrintFsiInfoToFile(const std::string& dir, double time) const {
    utils::PrintFsiInfoToFile(                                                                 //
        m_sysFSI->fsiBodyState2_D->pos, m_sysFSI->fsiBodyState2_D->rot,                        //
        m_sysFSI->fsiBodyState2_D->lin_vel,                                                    //
        m_sysFSI->fsiMesh1DState_D->pos_fsi_fea_D, m_sysFSI->fsiMesh2DState_D->pos_fsi_fea_D,  //
        m_sysFSI->fsiMesh1DState_D->vel_fsi_fea_D, m_sysFSI->fsiMesh2DState_D->vel_fsi_fea_D,  //
        m_sysFSI->fsiData->rigid_FSI_ForcesD, m_sysFSI->fsiData->rigid_FSI_TorquesD,           //
        m_sysFSI->fsiData->flex1D_FSIforces_D, m_sysFSI->fsiData->flex2D_FSIforces_D,          //
        dir, time);
}

//--------------------------------------------------------------------------------------------------------------------------------

void ChSystemFsi::AddSPHParticle(const ChVector3d& point, double rho0, double pres0, double mu0,
                                    const ChVector3d& velocity, const ChVector3d& tauXxYyZz,
                                    const ChVector3d& tauXyXzYz) {
    Real h = m_paramsH->HSML;
    m_sysFSI->AddSPHParticle(utils::ToReal4(point, h), mR4(rho0, pres0, mu0, -1), utils::ToReal3(velocity),
                                utils::ToReal3(tauXxYyZz), utils::ToReal3(tauXyXzYz));
}

void ChSystemFsi::AddSPHParticle(const ChVector3d& point, const ChVector3d& velocity,
                                    const ChVector3d& tauXxYyZz, const ChVector3d& tauXyXzYz) {
    AddSPHParticle(point, m_paramsH->rho0, m_paramsH->BASEPRES, m_paramsH->mu0, velocity, tauXxYyZz,
                    tauXyXzYz);
}

void ChSystemFsi::AddBoxSPH(const ChVector3d& boxCenter, const ChVector3d& boxHalfDim) {
    // Use a chrono sampler to create a bucket of points
    chrono::utils::ChGridSampler<> sampler(m_paramsH->INITSPACE);
    std::vector<ChVector3d> points = sampler.SampleBox(boxCenter, boxHalfDim);

    // Add fluid particles from the sampler points to the FSI system
    int numPart = (int)points.size();
    for (int i = 0; i < numPart; i++) {
        AddSPHParticle(points[i], m_paramsH->rho0, 0, m_paramsH->mu0,
                        ChVector3d(0),   // initial velocity
                        ChVector3d(0),   // tauxxyyzz
                        ChVector3d(0));  // tauxyxzyz
    }
}

//--------------------------------------------------------------------------------------------------------------------------------

void ChSystemFsi::AddWallBCE(std::shared_ptr<ChBody> body, const ChFrame<>& frame, const ChVector2d& size) {
    std::vector<ChVector3d> points;
    CreateBCE_wall(size, points);
    AddPointsBCE(body, points, frame, false);
}

void ChSystemFsi::AddBoxContainerBCE(std::shared_ptr<ChBody> body, const ChFrame<>& frame,
                                        const ChVector3d& size, const ChVector3i faces) {
    Real spacing = m_paramsH->MULT_INITSPACE * m_paramsH->HSML;
    Real buffer = 2 * (m_paramsH->NUM_BCE_LAYERS - 1) * spacing;

    ChVector3d hsize = size / 2;

    ChVector3d xn(-hsize.x(), 0, 0);
    ChVector3d xp(+hsize.x(), 0, 0);
    ChVector3d yn(0, -hsize.y(), 0);
    ChVector3d yp(0, +hsize.y(), 0);
    ChVector3d zn(0, 0, -hsize.z());
    ChVector3d zp(0, 0, +hsize.z());

    // Z- wall
    if (faces.z() == -1 || faces.z() == 2)
        AddWallBCE(body, frame * ChFrame<>(zn, QUNIT), {size.x(), size.y()});
    // Z+ wall
    if (faces.z() == +1 || faces.z() == 2)
        AddWallBCE(body, frame * ChFrame<>(zp, QuatFromAngleX(CH_PI)), {size.x(), size.y()});

    // X- wall
    if (faces.x() == -1 || faces.x() == 2)
        AddWallBCE(body, frame * ChFrame<>(xn, QuatFromAngleY(+CH_PI_2)), {size.z() + buffer, size.y()});
    // X+ wall
    if (faces.x() == +1 || faces.x() == 2)
        AddWallBCE(body, frame * ChFrame<>(xp, QuatFromAngleY(-CH_PI_2)), {size.z() + buffer, size.y()});

    // Y- wall
    if (faces.y() == -1 || faces.y() == 2)
        AddWallBCE(body, frame * ChFrame<>(yn, QuatFromAngleX(-CH_PI_2)),
                    {size.x() + buffer, size.z() + buffer});
    // Y+ wall
    if (faces.y() == +1 || faces.y() == 2)
        AddWallBCE(body, frame * ChFrame<>(yp, QuatFromAngleX(+CH_PI_2)),
                    {size.x() + buffer, size.z() + buffer});
}

size_t ChSystemFsi::AddBoxBCE(std::shared_ptr<ChBody> body, const ChFrame<>& frame, const ChVector3d& size,
                                bool solid) {
    std::vector<ChVector3d> points;
    CreateBCE_box(size, solid, points);
    return AddPointsBCE(body, points, frame, solid);
}

size_t ChSystemFsi::AddSphereBCE(std::shared_ptr<ChBody> body, const ChFrame<>& frame, double radius,
                                    bool solid, bool polar) {
    std::vector<ChVector3d> points;
    CreateBCE_sphere(radius, solid, polar, points);
    return AddPointsBCE(body, points, frame, solid);
}

size_t ChSystemFsi::AddCylinderBCE(std::shared_ptr<ChBody> body, const ChFrame<>& frame, double radius,
                                    double height, bool solid, bool capped, bool polar) {
    std::vector<ChVector3d> points;
    CreateBCE_cylinder(radius, height, solid, capped, polar, points);
    return AddPointsBCE(body, points, frame, solid);
}

<<<<<<< HEAD
size_t ChSystemFsi::AddCylinderAnnulusBCE(std::shared_ptr<ChBody> body, const ChFrame<>& frame,
                                            double radius_inner, double radius_outer, double height,
                                            bool polar) {
=======
size_t ChSystemFsi::AddCylinderAnnulusBCE(std::shared_ptr<ChBody> body,
                                          const ChFrame<>& frame,
                                          double radius_inner,
                                          double radius_outer,
                                          double height,
                                          bool polar) {
    auto delta = m_paramsH->MULT_INITSPACE * m_paramsH->HSML;
>>>>>>> 7646c887
    std::vector<ChVector3d> points;
    CreateCylinderAnnulusPoints(radius_inner, radius_outer, height, polar, delta, points);
    return AddPointsBCE(body, points, frame, true);
}

size_t ChSystemFsi::AddConeBCE(std::shared_ptr<ChBody> body, const ChFrame<>& frame, double radius,
                                double height, bool solid, bool capped, bool polar) {
    std::vector<ChVector3d> points;
    CreateBCE_cone(radius, height, solid, capped, polar, points);
    return AddPointsBCE(body, points, frame, true);
}

size_t ChSystemFsi::AddPointsBCE(std::shared_ptr<ChBody> body, const std::vector<ChVector3d>& points,
                                    const ChFrame<>& rel_frame, bool solid) {
    thrust::host_vector<Real4> bce;
    for (const auto& p : points)
        bce.push_back(mR4(p.x(), p.y(), p.z(), m_paramsH->HSML));

    // Set BCE marker type
    int type = 0;
    if (solid)
        type = 1;

    for (const auto& p : bce) {
        auto pos_shape = utils::ToChVector(p);
        auto pos_body = rel_frame.TransformPointLocalToParent(pos_shape);
        auto pos_abs = body->GetFrameRefToAbs().TransformPointLocalToParent(pos_body);
        auto vel_abs = body->GetFrameRefToAbs().PointSpeedLocalToParent(pos_body);

        m_sysFSI->sphMarkers_H->posRadH.push_back(mR4(utils::ToReal3(pos_abs), p.w));
        m_sysFSI->sphMarkers_H->velMasH.push_back(utils::ToReal3(vel_abs));

        m_sysFSI->sphMarkers_H->rhoPresMuH.push_back(
            mR4(m_paramsH->rho0, m_paramsH->BASEPRES, m_paramsH->mu0, (double)type));
        m_sysFSI->sphMarkers_H->tauXxYyZzH.push_back(mR3(0.0));
        m_sysFSI->sphMarkers_H->tauXyXzYzH.push_back(mR3(0.0));
    }

    if (solid)
        m_fsi_bodies_bce_num.push_back((int)bce.size());

    return bce.size();
}

//--------------------------------------------------------------------------------------------------------------------------------

const Real pi = Real(CH_PI);

void ChSystemFsi::CreateBCE_wall(const ChVector2d& size, std::vector<ChVector3d>& bce) {
    Real spacing = m_paramsH->MULT_INITSPACE * m_paramsH->HSML;
    int num_layers = m_paramsH->NUM_BCE_LAYERS;

    // Calculate actual spacing in x-y directions
    ChVector2d hsize = size / 2;
    int2 np = {(int)std::round(hsize.x() / spacing), (int)std::round(hsize.y() / spacing)};
    ChVector2d delta = {hsize.x() / np.x, hsize.y() / np.y};

    for (int il = 0; il < num_layers; il++) {
        for (int ix = -np.x; ix <= np.x; ix++) {
            for (int iy = -np.y; iy <= np.y; iy++) {
                bce.push_back({ix * delta.x(), iy * delta.y(), -il * spacing});
            }
        }
    }
}

void ChSystemFsi::CreateBCE_box(const ChVector3d& size, bool solid, std::vector<ChVector3d>& bce) {
    Real spacing = m_paramsH->MULT_INITSPACE * m_paramsH->HSML;
    int num_layers = m_paramsH->NUM_BCE_LAYERS;

    // Calculate actual spacing in all 3 directions
    ChVector3d hsize = size / 2;
    int3 np = {(int)std::round(hsize.x() / spacing), (int)std::round(hsize.y() / spacing),
                (int)std::round(hsize.z() / spacing)};
    ChVector3d delta = {hsize.x() / np.x, hsize.y() / np.y, hsize.z() / np.z};

    // Inflate box if boundary
    if (!solid) {
        np += num_layers - 1;
        hsize = hsize + (num_layers - 1.0) * delta;
    }

    for (int il = 0; il < num_layers; il++) {
        // faces in Z direction
        for (int ix = -np.x; ix <= np.x; ix++) {
            for (int iy = -np.y; iy <= np.y; iy++) {
                bce.push_back({ix * delta.x(), iy * delta.y(), -hsize.z() + il * delta.z()});
                bce.push_back({ix * delta.x(), iy * delta.y(), +hsize.z() - il * delta.z()});
            }
        }

        // faces in Y direction
        for (int ix = -np.x; ix <= np.x; ix++) {
            for (int iz = -np.z + num_layers; iz <= np.z - num_layers; iz++) {
                bce.push_back({ix * delta.x(), -hsize.y() + il * delta.y(), iz * delta.z()});
                bce.push_back({ix * delta.x(), +hsize.y() - il * delta.y(), iz * delta.z()});
            }
        }

        // faces in X direction
        for (int iy = -np.y + num_layers; iy <= np.y - num_layers; iy++) {
            for (int iz = -np.z + num_layers; iz <= np.z - num_layers; iz++) {
                bce.push_back({-hsize.x() + il * delta.x(), iy * delta.y(), iz * delta.z()});
                bce.push_back({+hsize.x() - il * delta.x(), iy * delta.y(), iz * delta.z()});
            }
        }
    }
}

void ChSystemFsi::CreateBCE_sphere(double rad, bool solid, bool polar, std::vector<ChVector3d>& bce) {
    double spacing = m_paramsH->MULT_INITSPACE * m_paramsH->HSML;
    int num_layers = m_paramsH->NUM_BCE_LAYERS;

    // Use polar coordinates
    if (polar) {
        double rad_out = solid ? rad : rad + num_layers * spacing;
        double rad_in = rad_out - num_layers * spacing;
        int np_r = (int)std::round((rad - rad_in) / spacing);
        double delta_r = (rad_out - rad_in) / np_r;

        for (int ir = 0; ir <= np_r; ir++) {
            double r = rad_in + ir * delta_r;
            int np_phi = (int)std::round(pi * r / spacing);
            double delta_phi = pi / np_phi;
            for (int ip = 0; ip < np_phi; ip++) {
                double phi = ip * delta_phi;
                double cphi = std::cos(phi);
                double sphi = std::sin(phi);
                double x = r * sphi;
                double y = r * sphi;
                double z = r * cphi;
                int np_th = (int)std::round(2 * pi * r * sphi / spacing);
                double delta_th = (np_th > 0) ? (2 * pi) / np_th : 1;
                for (int it = 0; it < np_th; it++) {
                    double theta = it * delta_th;
                    bce.push_back({x * std::cos(theta), y * std::sin(theta), z});
                }
            }
        }
        return;
    }

    // Use a regular grid and accept/reject points
    int np = (int)std::round(rad / spacing);
    double delta = rad / np;
    if (!solid) {
        np += num_layers;
        rad += num_layers * delta;
    }

    for (int iz = 0; iz <= np; iz++) {
        double z = iz * delta;
        double rz_max = std::sqrt(rad * rad - z * z);
        double rz_min = std::max(rz_max - num_layers * delta, 0.0);
        if (iz >= np - num_layers)
            rz_min = 0;
        double rz_min2 = rz_min * rz_min;
        double rz_max2 = rz_max * rz_max;
        int nq = (int)std::round(rz_max / spacing);
        for (int ix = -nq; ix <= nq; ix++) {
            double x = ix * delta;
            for (int iy = -nq; iy <= nq; iy++) {
                double y = iy * delta;
                double r2 = x * x + y * y;
                if (r2 >= rz_min2 && r2 <= rz_max2) {
                    bce.push_back({x, y, +z});
                    bce.push_back({x, y, -z});
                }
            }
        }
    }
}

void ChSystemFsi::CreateBCE_cylinder(double rad, double height, bool solid, bool capped, bool polar,
                                        std::vector<ChVector3d>& bce) {
    double spacing = m_paramsH->MULT_INITSPACE * m_paramsH->HSML;
    int num_layers = m_paramsH->NUM_BCE_LAYERS;

    // Calculate actual spacing
    double hheight = height / 2;
    int np_h = (int)std::round(hheight / spacing);
    double delta_h = hheight / np_h;

    // Inflate cylinder if boundary
    if (!solid && capped) {
        np_h += num_layers;
        hheight += num_layers * delta_h;
    }

    // Use polar coordinates
    if (polar) {
        double rad_max = solid ? rad : rad + num_layers * spacing;
        double rad_min = rad_max - num_layers * spacing;
        int np_r = (int)std::round((rad_max - rad_min) / spacing);
        double delta_r = (rad_max - rad_min) / np_r;

        for (int ir = 0; ir <= np_r; ir++) {
            double r = rad_min + ir * delta_r;
            int np_th = (int)std::round(2 * pi * r / spacing);
            double delta_th = (np_th > 0) ? (2 * pi) / np_th : 1;
            for (int it = 0; it < np_th; it++) {
                double theta = it * delta_th;
                double x = r * cos(theta);
                double y = r * sin(theta);
                for (int iz = -np_h; iz <= np_h; iz++) {
                    double z = iz * delta_h;
                    bce.push_back({x, y, z});
                }
            }
        }

        if (capped) {
            rad_max = rad_min - num_layers * delta_r;
            np_r = (int)std::round(rad_max / spacing);
            delta_r = rad_max / np_r;

            for (int ir = 0; ir <= np_r; ir++) {
                double r = rad_max - ir * delta_r;
                int np_th = std::max((int)std::round(2 * pi * r / spacing), 1);
                double delta_th = (2 * pi) / np_th;
                for (int it = 0; it < np_th; it++) {
                    double theta = it * delta_th;
                    double x = r * cos(theta);
                    double y = r * sin(theta);
                    for (int iz = 0; iz <= num_layers; iz++) {
                        double z = hheight - iz * delta_h;
                        bce.push_back({x, y, -z});
                        bce.push_back({x, y, +z});
                    }
                }
            }
        }

        return;
    }

    // Use a regular grid and accept/reject points
    int np_r = (int)std::round(rad / spacing);
    double delta_r = rad / np_r;
    if (!solid) {
        np_r += num_layers;
        rad += num_layers * delta_r;
    }

    double rad_max = rad;
    double rad_min = std::max(rad - num_layers * delta_r, 0.0);
    double r_max2 = rad_max * rad_max;
    double r_min2 = rad_min * rad_min;
    for (int ix = -np_r; ix <= np_r; ix++) {
        double x = ix * delta_r;
        for (int iy = -np_r; iy <= np_r; iy++) {
            double y = iy * delta_r;
            double r2 = x * x + y * y;
            if (r2 >= r_min2 && r2 <= r_max2) {
                for (int iz = -np_h; iz <= np_h; iz++) {
                    double z = iz * delta_h;
                    bce.push_back({x, y, z});
                }
            }
            if (capped && r2 < r_min2) {
                for (int iz = 0; iz <= num_layers; iz++) {
                    double z = hheight - iz * delta_h;
                    bce.push_back({x, y, -z});
                    bce.push_back({x, y, +z});
                }
            }
        }
    }
}

<<<<<<< HEAD
void ChSystemFsi::CreateBCE_cylinder_annulus(double rad_in, double rad_out, double height, bool polar,
                                                std::vector<ChVector3d>& bce) {
    double spacing = m_paramsH->MULT_INITSPACE * m_paramsH->HSML;

    // Calculate actual spacing
    double hheight = height / 2;
    int np_h = (int)std::round(hheight / spacing);
    double delta_h = hheight / np_h;

    // Use polar coordinates
    if (polar) {
        int np_r = (int)std::round((rad_out - rad_in) / spacing);
        double delta_r = (rad_out - rad_in) / np_r;
        for (int ir = 0; ir <= np_r; ir++) {
            double r = rad_in + ir * delta_r;
            int np_th = (int)std::round(2 * pi * r / spacing);
            double delta_th = (2 * pi) / np_th;
            for (int it = 0; it < np_th; it++) {
                double theta = it * delta_th;
                double x = r * cos(theta);
                double y = r * sin(theta);
                for (int iz = -np_h; iz <= np_h; iz++) {
                    double z = iz * delta_h;
                    bce.push_back({x, y, z});
                }
            }
        }
        return;
    }

    // Use a regular grid and accept/reject points
    int np_r = (int)std::round(rad_out / spacing);
    double delta_r = rad_out / np_r;

    double r_in2 = rad_in * rad_in;
    double r_out2 = rad_out * rad_out;
    for (int ix = -np_r; ix <= np_r; ix++) {
        double x = ix * delta_r;
        for (int iy = -np_r; iy <= np_r; iy++) {
            double y = iy * delta_r;
            double r2 = x * x + y * y;
            if (r2 >= r_in2 && r2 <= r_out2) {
                for (int iz = -np_h; iz <= np_h; iz++) {
                    double z = iz * delta_h;
                    bce.push_back({x, y, z});
                }
            }
        }
    }
}

void ChSystemFsi::CreateBCE_cone(double rad, double height, bool solid, bool capped, bool polar,
                                    std::vector<ChVector3d>& bce) {
=======
void ChSystemFsi::CreateBCE_cone(double rad,
                                 double height,
                                 bool solid,
                                 bool capped,
                                 bool polar,
                                 std::vector<ChVector3d>& bce) {
>>>>>>> 7646c887
    double spacing = m_paramsH->MULT_INITSPACE * m_paramsH->HSML;
    int num_layers = m_paramsH->NUM_BCE_LAYERS;

    // Calculate actual spacing
    int np_h = (int)std::round(height / spacing);
    double delta_h = height / np_h;

    // Inflate cone if boundary
    if (!solid) {
        np_h += num_layers;
        height += num_layers * delta_h;
        if (capped) {
            np_h += num_layers;
            height += num_layers * delta_h;
        }
    }

    // Use polar coordinates
    if (polar) {
        for (int iz = 0; iz < np_h; iz++) {
            double z = iz * delta_h;
            double rz = rad * (height - z) / height;
            double rad_out = solid ? rz : rz + num_layers * spacing;
            double rad_in = std::max(rad_out - num_layers * spacing, 0.0);
            if (iz >= np_h - num_layers)
                rad_in = 0;
            int np_r = (int)std::round((rad_out - rad_in) / spacing);
            double delta_r = (rad_out - rad_in) / np_r;
            for (int ir = 0; ir <= np_r; ir++) {
                double r = rad_in + ir * delta_r;
                int np_th = (int)std::round(2 * pi * r / spacing);
                double delta_th = (2 * pi) / np_th;
                for (int it = 0; it < np_th; it++) {
                    double theta = it * delta_th;
                    double x = r * cos(theta);
                    double y = r * sin(theta);
                    bce.push_back({x, y, z});
                }
            }
        }

        bce.push_back({0.0, 0.0, height});

        if (capped) {
            //// RADU TODO
        }

        return;
    }

    // Use a regular grid and accept/reject points
    int np_r = (int)std::round(rad / spacing);
    double delta_r = rad / np_r;

    for (int iz = 0; iz <= np_h; iz++) {
        double z = iz * delta_h;
        double rz = rad * (height - z) / height;
        double rad_out = solid ? rz : rz + num_layers * spacing;
        double rad_in = std::max(rad_out - num_layers * spacing, 0.0);
        double r_out2 = rad_out * rad_out;
        double r_in2 = rad_in * rad_in;
        for (int ix = -np_r; ix <= np_r; ix++) {
            double x = ix * delta_r;
            for (int iy = -np_r; iy <= np_r; iy++) {
                double y = iy * delta_r;
                double r2 = x * x + y * y;
                if (r2 >= r_in2 && r2 <= r_out2) {
                    bce.push_back({x, y, z});
                }
            }

            if (capped) {
                //// RADU TODO
            }
        }
    }
}

//--------------------------------------------------------------------------------------------------------------------------------

unsigned int ChSystemFsi::AddBCE_mesh1D(unsigned int meshID, const ChFsiInterface::FsiMesh1D& fsi_mesh,
                                        BcePatternMesh1D pattern, bool remove_center) {
    const auto& segments = fsi_mesh.segments;

    Real kernel_h = m_paramsH->HSML;
    Real spacing = m_paramsH->MULT_INITSPACE * m_paramsH->HSML;
    Real4 rhoPresMuH = {m_paramsH->rho0, m_paramsH->BASEPRES, m_paramsH->mu0, 2};  // BCE markers of type 2
    int num_layers = m_paramsH->NUM_BCE_LAYERS;

    // Traverse the contact segments:
    // - calculate their discretization number n
    //   (largest number that results in a discretization no coarser than the initial spacing)
    // - generate segment coordinates for a uniform grid over the segment
    // - generate locations of BCE points on segment
    unsigned int num_seg = (unsigned int)segments.size();
    unsigned int num_bce = 0;
    for (unsigned int segID = 0; segID < num_seg; segID++) {
        const auto& seg = segments[segID];

        const auto& P0 = seg->GetNode(0)->GetPos();  // vertex 0 position (absolute coordinates)
        const auto& P1 = seg->GetNode(1)->GetPos();  // vertex 1 position (absolute coordinates)

        const auto& V0 = seg->GetNode(0)->GetPosDt();  // vertex 0 velocity (absolute coordinates)
        const auto& V1 = seg->GetNode(1)->GetPosDt();  // vertex 1 velocity (absolute coordinates)

        auto x_dir = P1 - P0;       // segment direction
        auto len = x_dir.Length();  // segment direction
        x_dir /= len;               // normalized direction

        int n = (int)std::ceil(len / spacing);  // required divisions on segment

        // Create two directions orthogonal to 'x_dir'
        ChVector3<> y_dir(-x_dir.y() - x_dir.z(), x_dir.x() - x_dir.z(), x_dir.x() + x_dir.y());
        y_dir.Normalize();
        ChVector3<> z_dir = Vcross(x_dir, y_dir);

        unsigned int n_bce = 0;  // number of BCE markers on segment
        for (int i = 0; i <= n; i++) {
            if (i == 0 && !seg->OwnsNode(0))  // segment does not own vertex 0
                continue;
            if (i == n && !seg->OwnsNode(1))  // segment does not own vertex 1
                continue;

            auto lambda = ChVector2<>(n - i, i) / n;

            auto P = P0 * lambda[0] + P1 * lambda[1];
            auto V = V0 * lambda[0] + V1 * lambda[1];

            for (int j = -num_layers + 1; j <= num_layers - 1; j += 2) {
                for (int k = -num_layers + 1; k <= num_layers - 1; k += 2) {
                    if (remove_center && j == 0 && k == 0)
                        continue;
                    if (pattern == BcePatternMesh1D::STAR && std::abs(j) + std::abs(k) > num_layers)
                        continue;
                    double y_val = j * spacing / 2;
                    double z_val = k * spacing / 2;
                    auto Q = P + y_val * y_dir + z_val * z_dir;
                    m_sysFSI->sphMarkers_H->posRadH.push_back(mR4(utils::ToReal3(Q), kernel_h));
                    m_sysFSI->sphMarkers_H->velMasH.push_back(utils::ToReal3(V));
                    m_sysFSI->sphMarkers_H->rhoPresMuH.push_back(rhoPresMuH);
                    m_sysFSI->fsiData->flex1D_BCEcoords_H.push_back(
                        utils::ToReal3({lambda[0], y_val, z_val}));
                    m_sysFSI->fsiData->flex1D_BCEsolids_H.push_back(
                        mU3(meshID, segID, m_num_flex1D_elements + segID));
                    n_bce++;
                }
            }
        }

        // Add the number of BCE markers for this segment
        num_bce += n_bce;
    }

    return num_bce;
}

unsigned int ChSystemFsi::AddBCE_mesh2D(unsigned int meshID, const ChFsiInterface::FsiMesh2D& fsi_mesh,
                                        BcePatternMesh2D pattern, bool remove_center) {
    const auto& surface = fsi_mesh.contact_surface;

    Real kernel_h = m_paramsH->HSML;
    Real spacing = m_paramsH->MULT_INITSPACE * m_paramsH->HSML;
    Real4 rhoPresMuH = {m_paramsH->rho0, m_paramsH->BASEPRES, m_paramsH->mu0, 3};  // BCE markers of type 3
    int num_layers = m_paramsH->NUM_BCE_LAYERS;

    ////std::ofstream ofile("mesh2D.txt");
    ////ofile << mesh->GetNumTriangles() << endl;
    ////ofile << endl;

    // Traverse the contact surface faces:
    // - calculate their discretization number n
    //   (largest number that results in a discretization no coarser than the initial spacing on each edge)
    // - generate barycentric coordinates for a uniform grid over the triangular face
    // - generate locations of BCE points on triangular face
    unsigned int num_tri = (int)surface->GetTrianglesXYZ().size();
    unsigned int num_bce = 0;
    for (unsigned int triID = 0; triID < num_tri; triID++) {
        const auto& tri = surface->GetTrianglesXYZ()[triID];

        const auto& P0 = tri->GetNode(0)->GetPos();  // vertex 0 position (absolute coordinates)
        const auto& P1 = tri->GetNode(1)->GetPos();  // vertex 1 position (absolute coordinates)
        const auto& P2 = tri->GetNode(2)->GetPos();  // vertex 2 position (absolute coordinates)

        const auto& V0 = tri->GetNode(0)->GetPosDt();  // vertex 0 velocity (absolute coordinates)
        const auto& V1 = tri->GetNode(1)->GetPosDt();  // vertex 1 velocity (absolute coordinates)
        const auto& V2 = tri->GetNode(2)->GetPosDt();  // vertex 2 velocity (absolute coordinates)

        auto normal = Vcross(P1 - P0, P2 - P1);  // triangle normal
        normal.Normalize();

        int n0 = (int)std::ceil((P2 - P1).Length() / spacing);  // required divisions on edge 0
        int n1 = (int)std::ceil((P0 - P2).Length() / spacing);  // required divisions on edge 1
        int n2 = (int)std::ceil((P1 - P0).Length() / spacing);  // required divisions on edge 2

        int n_median = max(min(n0, n1), min(max(n0, n1), n2));  // number of divisions on each edge (median)
        int n_max = std::max(n0, std::max(n1, n2));             // number of divisions on each edge (max)

        ////cout << "(" << n0 << " " << n1 << " " << n2 << ")   Median: " << n_median << "   Max: " << n_max
        ///<< endl;
        int n = n_median;

        ////ofile << P0 << endl;
        ////ofile << P1 << endl;
        ////ofile << P2 << endl;
        ////ofile << tri->OwnsNode(0) << " " << tri->OwnsNode(1) << " " << tri->OwnsNode(2) << endl;
        ////ofile << tri->OwnsEdge(0) << " " << tri->OwnsEdge(1) << " " << tri->OwnsEdge(2) << endl;
        ////ofile << n << endl;

        int m_start = 0;
        int m_end = 0;
        switch (pattern) {
            case BcePatternMesh2D::INWARD:
                m_start = -2 * (num_layers - 1);
                m_end = 0;
                remove_center = false;
                break;
            case BcePatternMesh2D::CENTERED:
                m_start = -(num_layers - 1);
                m_end = +(num_layers - 1);
                break;
            case BcePatternMesh2D::OUTWARD:
                m_start = 0;
                m_end = +2 * (num_layers - 1);
                remove_center = false;
                break;
        }

        ////double z_start = centered ? (num_layers - 1) * spacing / 2 : 0;  // start layer z (along normal)

        unsigned int n_bce = 0;  // number of BCE markers on triangle
        for (int i = 0; i <= n; i++) {
            if (i == n && !tri->OwnsNode(0))  // triangle does not own vertex v0
                continue;
            if (i == 0 && !tri->OwnsEdge(1))  // triangle does not own edge v1-v2 = e1
                continue;

            for (int j = 0; j <= n - i; j++) {
                int k = n - i - j;
                auto lambda = ChVector3<>(i, j, k) / n;  // barycentric coordinates of BCE marker

                if (j == n && !tri->OwnsNode(1))  // triangle does not own vertex v1
                    continue;
                if (j == 0 && !tri->OwnsEdge(2))  // triangle does not own edge v2-v0 = e2
                    continue;

                if (k == n && !tri->OwnsNode(2))  // triangle does not own vertex v2
                    continue;
                if (k == 0 && !tri->OwnsEdge(0))  // triangle does not own edge v0-v1 = e0
                    continue;

                auto P =
                    lambda[0] * P0 + lambda[1] * P1 + lambda[2] * P2;  // absolute coordinates of BCE marker
                auto V =
                    lambda[0] * V0 + lambda[1] * V1 + lambda[2] * V2;  // absolute velocity of BCE marker

                // Create layers in normal direction
                for (int m = m_start; m <= m_end; m += 2) {
                    if (remove_center && m == 0)
                        continue;
                    double z_val = m * spacing / 2;
                    auto Q = P + z_val * normal;
                    m_sysFSI->sphMarkers_H->posRadH.push_back(mR4(utils::ToReal3(Q), kernel_h));
                    m_sysFSI->sphMarkers_H->velMasH.push_back(utils::ToReal3(V));
                    m_sysFSI->sphMarkers_H->rhoPresMuH.push_back(rhoPresMuH);
                    m_sysFSI->fsiData->flex2D_BCEcoords_H.push_back(
                        utils::ToReal3({lambda[0], lambda[1], z_val}));
                    m_sysFSI->fsiData->flex2D_BCEsolids_H.push_back(
                        mU3(meshID, triID, m_num_flex2D_elements + triID));
                    n_bce++;

                    ////ofile << Q << endl;
                }

                /*
                for (int m = 0; m < num_layers; m++) {
                    auto z_val = z_start - m * spacing;
                    auto Q = P + z_val * normal;
                    m_sysFSI->sphMarkers_H->posRadH.push_back(mR4(utils::ToReal3(Q), kernel_h));
                    m_sysFSI->sphMarkers_H->velMasH.push_back(utils::ToReal3(V));
                    m_sysFSI->sphMarkers_H->rhoPresMuH.push_back(rhoPresMuH);
                    m_sysFSI->fsiData->flex2D_BCEcoords_H.push_back(utils::ToReal3({lambda[0], lambda[1],
                z_val})); m_sysFSI->fsiData->flex2D_BCEsolids_H.push_back(mU3(meshID, triID,
                m_num_flex2D_elements + triID)); n_bce++;

                    ////ofile << Q << endl;
                }
                */
            }
        }

        ////ofile << n_bce << endl;
        ////ofile << endl;

        // Add the number of BCE markers for this triangle
        num_bce += n_bce;
    }

    ////ofile.close();

    return num_bce;
}

//--------------------------------------------------------------------------------------------------------------------------------

<<<<<<< HEAD
void ChSystemFsi::CreateMeshPoints(ChTriangleMeshConnected & mesh, double delta,
                                    std::vector<ChVector3d>& points) {
=======
void ChSystemFsi::CreateCylinderAnnulusPoints(double rad_inner,
                                              double rad_outer,
                                              double height,
                                              bool polar,
                                              double delta,
                                              std::vector<ChVector3d>& points) {
    // Calculate actual spacing
    double hheight = height / 2;
    int np_h = (int)std::round(hheight / delta);
    double delta_h = hheight / np_h;

    // Use polar coordinates
    if (polar) {
        int np_r = (int)std::round((rad_outer - rad_inner) / delta);
        double delta_r = (rad_outer - rad_inner) / np_r;
        for (int ir = 0; ir <= np_r; ir++) {
            double r = rad_inner + ir * delta_r;
            int np_th = (int)std::round(2 * pi * r / delta);
            double delta_th = (2 * pi) / np_th;
            for (int it = 0; it < np_th; it++) {
                double theta = it * delta_th;
                double x = r * cos(theta);
                double y = r * sin(theta);
                for (int iz = -np_h; iz <= np_h; iz++) {
                    double z = iz * delta_h;
                    points.push_back({x, y, z});
                }
            }
        }
        return;
    }

    // Use a regular grid and accept/reject points
    int np_r = (int)std::round(rad_outer / delta);
    double delta_r = rad_outer / np_r;

    double r_in2 = rad_inner * rad_inner;
    double r_out2 = rad_outer * rad_outer;
    for (int ix = -np_r; ix <= np_r; ix++) {
        double x = ix * delta_r;
        for (int iy = -np_r; iy <= np_r; iy++) {
            double y = iy * delta_r;
            double r2 = x * x + y * y;
            if (r2 >= r_in2 && r2 <= r_out2) {
                for (int iz = -np_h; iz <= np_h; iz++) {
                    double z = iz * delta_h;
                    points.push_back({x, y, z});
                }
            }
        }
    }
}

void ChSystemFsi::CreateMeshPoints(ChTriangleMeshConnected& mesh, double delta, std::vector<ChVector3d>& points) {
>>>>>>> 7646c887
    mesh.RepairDuplicateVertexes(1e-9);  // if meshes are not watertight
    auto bbox = mesh.GetBoundingBox();

    const double EPSI = 1e-6;

    ChVector3d ray_origin;
    for (double x = bbox.min.x(); x < bbox.max.x(); x += delta) {
        ray_origin.x() = x + 1e-9;
        for (double y = bbox.min.y(); y < bbox.max.y(); y += delta) {
            ray_origin.y() = y + 1e-9;
            for (double z = bbox.min.z(); z < bbox.max.z(); z += delta) {
                ray_origin.z() = z + 1e-9;

                ChVector3d ray_dir[2] = {ChVector3d(5, 0.5, 0.25), ChVector3d(-3, 0.7, 10)};
                int intersectCounter[2] = {0, 0};

                for (unsigned int i = 0; i < mesh.m_face_v_indices.size(); ++i) {
                    auto& t_face = mesh.m_face_v_indices[i];
                    auto& v1 = mesh.m_vertices[t_face.x()];
                    auto& v2 = mesh.m_vertices[t_face.y()];
                    auto& v3 = mesh.m_vertices[t_face.z()];

                    // Find vectors for two edges sharing V1
                    auto edge1 = v2 - v1;
                    auto edge2 = v3 - v1;

                    int t_inter[2] = {0, 0};

                    for (unsigned int j = 0; j < 2; j++) {
                        // Begin calculating determinant - also used to calculate uu parameter
                        auto pvec = Vcross(ray_dir[j], edge2);
                        // if determinant is near zero, ray is parallel to plane of triangle
                        double det = Vdot(edge1, pvec);
                        // NOT CULLING
                        if (det > -EPSI && det < EPSI) {
                            t_inter[j] = 0;
                            continue;
                        }
                        double inv_det = 1.0 / det;

                        // calculate distance from V1 to ray origin
                        auto tvec = ray_origin - v1;

                        /// Calculate uu parameter and test bound
                        double uu = Vdot(tvec, pvec) * inv_det;
                        // The intersection lies outside of the triangle
                        if (uu < 0.0 || uu > 1.0) {
                            t_inter[j] = 0;
                            continue;
                        }

                        // Prepare to test vv parameter
                        auto qvec = Vcross(tvec, edge1);

                        // Calculate vv parameter and test bound
                        double vv = Vdot(ray_dir[j], qvec) * inv_det;
                        // The intersection lies outside of the triangle
                        if (vv < 0.0 || ((uu + vv) > 1.0)) {
                            t_inter[j] = 0;
                            continue;
                        }

                        double tt = Vdot(edge2, qvec) * inv_det;
                        if (tt > EPSI) {  /// ray intersection
                            t_inter[j] = 1;
                            continue;
                        }

                        // No hit, no win
                        t_inter[j] = 0;
                    }

                    intersectCounter[0] += t_inter[0];
                    intersectCounter[1] += t_inter[1];
                }

                if (((intersectCounter[0] % 2) == 1) && ((intersectCounter[1] % 2) == 1))  // inside mesh
                    points.push_back(ChVector3d(x, y, z));
            }
        }
    }
}

//--------------------------------------------------------------------------------------------------------------------------------

double ChSystemFsi::GetKernelLength() const {
    return m_paramsH->HSML;
}

double ChSystemFsi::GetInitialSpacing() const {
    return m_paramsH->INITSPACE;
}

int ChSystemFsi::GetNumBCELayers() const {
    return m_paramsH->NUM_BCE_LAYERS;
}

ChVector3d ChSystemFsi::GetContainerDim() const {
    return ChVector3d(m_paramsH->boxDimX, m_paramsH->boxDimY, m_paramsH->boxDimZ);
}

double ChSystemFsi::GetDensity() const {
    return m_paramsH->rho0;
}

double ChSystemFsi::GetViscosity() const {
    return m_paramsH->mu0;
}

double ChSystemFsi::GetBasePressure() const {
    return m_paramsH->BASEPRES;
}

double ChSystemFsi::GetParticleMass() const {
    return m_paramsH->markerMass;
}

ChVector3d ChSystemFsi::GetGravitationalAcceleration() const {
    return ChVector3d(m_paramsH->gravity.x, m_paramsH->gravity.y, m_paramsH->gravity.z);
}

double ChSystemFsi::GetSoundSpeed() const {
    return m_paramsH->Cs;
}

ChVector3d ChSystemFsi::GetBodyForce() const {
    return ChVector3d(m_paramsH->bodyForce3.x, m_paramsH->bodyForce3.y, m_paramsH->bodyForce3.z);
}

double ChSystemFsi::GetStepSize() const {
    return m_paramsH->dT;
}

double ChSystemFsi::GetMaxStepSize() const {
    return m_paramsH->dT_Max;
}

bool ChSystemFsi::GetAdaptiveTimeStepping() const {
    return m_paramsH->Adaptive_time_stepping;
}

int ChSystemFsi::GetNumProximitySearchSteps() const{
    return m_paramsH->numProximitySearchSteps;
}

bool ChSystemFsi::GetSharedProximitySearch() const {
    return m_paramsH->sharedProximitySearch;
}

size_t ChSystemFsi::GetNumFluidMarkers() const {
    return m_sysFSI->numObjectsH->numFluidMarkers;
}

size_t ChSystemFsi::GetNumRigidBodyMarkers() const {
    return m_sysFSI->numObjectsH->numRigidMarkers;
}

size_t ChSystemFsi::GetNumFlexBodyMarkers() const {
    return m_sysFSI->numObjectsH->numFlexMarkers1D + m_sysFSI->numObjectsH->numFlexMarkers2D;
}

size_t ChSystemFsi::GetNumBoundaryMarkers() const {
    return m_sysFSI->numObjectsH->numBoundaryMarkers;
}

//--------------------------------------------------------------------------------------------------------------------------------

std::vector<ChVector3d> ChSystemFsi::GetParticlePositions() const {
    thrust::host_vector<Real4> posRadH = m_sysFSI->sphMarkers_D->posRadD;
    std::vector<ChVector3d> pos;

    for (size_t i = 0; i < posRadH.size(); i++) {
        pos.push_back(utils::ToChVector(posRadH[i]));
    }
    return pos;
}

std::vector<ChVector3d> ChSystemFsi::GetParticleFluidProperties() const {
    thrust::host_vector<Real4> rhoPresMuH = m_sysFSI->sphMarkers_D->rhoPresMuD;
    std::vector<ChVector3d> props;

    for (size_t i = 0; i < rhoPresMuH.size(); i++) {
        props.push_back(utils::ToChVector(rhoPresMuH[i]));
    }
    return props;
}

std::vector<ChVector3d> ChSystemFsi::GetParticleVelocities() const {
    thrust::host_vector<Real3> velH = m_sysFSI->sphMarkers_D->velMasD;
    std::vector<ChVector3d> vel;

    for (size_t i = 0; i < velH.size(); i++) {
        vel.push_back(utils::ToChVector(velH[i]));
    }
    return vel;
}

std::vector<ChVector3d> ChSystemFsi::GetParticleAccelerations() const {
    thrust::host_vector<Real4> accH = m_sysFSI->GetParticleAccelerations();
    std::vector<ChVector3d> acc;
    for (size_t i = 0; i < accH.size(); i++) {
        acc.push_back(utils::ToChVector(accH[i]));
    }
    return acc;
}

std::vector<ChVector3d> ChSystemFsi::GetParticleForces() const {
    thrust::host_vector<Real4> frcH = m_sysFSI->GetParticleForces();
    std::vector<ChVector3d> frc;
    for (size_t i = 0; i < frcH.size(); i++) {
        frc.push_back(utils::ToChVector(frcH[i]));
    }
    return frc;
}

//--------------------------------------------------------------------------------------------------------------------------------

const ChVector3d& ChSystemFsi::GetFsiBodyForce(size_t i) const {
    return m_fsi_interface->m_fsi_bodies[i].fsi_force;
}

const ChVector3d& ChSystemFsi::GetFsiBodyTorque(size_t i) const {
    return m_fsi_interface->m_fsi_bodies[i].fsi_torque;
}

//--------------------------------------------------------------------------------------------------------------------------------

thrust::device_vector<int> ChSystemFsi::FindParticlesInBox(const ChFrame<>& frame, const ChVector3d& size) {
    const ChVector3d& Pos = frame.GetPos();
    ChVector3d Ax = frame.GetRotMat().GetAxisX();
    ChVector3d Ay = frame.GetRotMat().GetAxisY();
    ChVector3d Az = frame.GetRotMat().GetAxisZ();

    auto hsize = 0.5 * mR3(size.x(), size.y(), size.z());
    auto pos = mR3(Pos.x(), Pos.y(), Pos.z());
    auto ax = mR3(Ax.x(), Ax.y(), Ax.z());
    auto ay = mR3(Ay.x(), Ay.y(), Ay.z());
    auto az = mR3(Az.x(), Az.y(), Az.z());

    return m_sysFSI->FindParticlesInBox(hsize, pos, ax, ay, az);
}

thrust::device_vector<Real4> ChSystemFsi::GetParticlePositions(const thrust::device_vector<int>& indices) {
    return m_sysFSI->GetParticlePositions(indices);
}

thrust::device_vector<Real3> ChSystemFsi::GetParticleVelocities(const thrust::device_vector<int>& indices) {
    return m_sysFSI->GetParticleVelocities(indices);
}

thrust::device_vector<Real4> ChSystemFsi::GetParticleForces(const thrust::device_vector<int>& indices) {
    return m_sysFSI->GetParticleForces(indices);
}

thrust::device_vector<Real4> ChSystemFsi::GetParticleAccelerations(
    const thrust::device_vector<int>& indices) {
    return m_sysFSI->GetParticleAccelerations(indices);
}

}  // end namespace fsi
}  // end namespace chrono<|MERGE_RESOLUTION|>--- conflicted
+++ resolved
@@ -1341,11 +1341,7 @@
     return AddPointsBCE(body, points, frame, solid);
 }
 
-<<<<<<< HEAD
-size_t ChSystemFsi::AddCylinderAnnulusBCE(std::shared_ptr<ChBody> body, const ChFrame<>& frame,
-                                            double radius_inner, double radius_outer, double height,
-                                            bool polar) {
-=======
+
 size_t ChSystemFsi::AddCylinderAnnulusBCE(std::shared_ptr<ChBody> body,
                                           const ChFrame<>& frame,
                                           double radius_inner,
@@ -1353,7 +1349,6 @@
                                           double height,
                                           bool polar) {
     auto delta = m_paramsH->MULT_INITSPACE * m_paramsH->HSML;
->>>>>>> 7646c887
     std::vector<ChVector3d> points;
     CreateCylinderAnnulusPoints(radius_inner, radius_outer, height, polar, delta, points);
     return AddPointsBCE(body, points, frame, true);
@@ -1624,68 +1619,12 @@
     }
 }
 
-<<<<<<< HEAD
-void ChSystemFsi::CreateBCE_cylinder_annulus(double rad_in, double rad_out, double height, bool polar,
-                                                std::vector<ChVector3d>& bce) {
-    double spacing = m_paramsH->MULT_INITSPACE * m_paramsH->HSML;
-
-    // Calculate actual spacing
-    double hheight = height / 2;
-    int np_h = (int)std::round(hheight / spacing);
-    double delta_h = hheight / np_h;
-
-    // Use polar coordinates
-    if (polar) {
-        int np_r = (int)std::round((rad_out - rad_in) / spacing);
-        double delta_r = (rad_out - rad_in) / np_r;
-        for (int ir = 0; ir <= np_r; ir++) {
-            double r = rad_in + ir * delta_r;
-            int np_th = (int)std::round(2 * pi * r / spacing);
-            double delta_th = (2 * pi) / np_th;
-            for (int it = 0; it < np_th; it++) {
-                double theta = it * delta_th;
-                double x = r * cos(theta);
-                double y = r * sin(theta);
-                for (int iz = -np_h; iz <= np_h; iz++) {
-                    double z = iz * delta_h;
-                    bce.push_back({x, y, z});
-                }
-            }
-        }
-        return;
-    }
-
-    // Use a regular grid and accept/reject points
-    int np_r = (int)std::round(rad_out / spacing);
-    double delta_r = rad_out / np_r;
-
-    double r_in2 = rad_in * rad_in;
-    double r_out2 = rad_out * rad_out;
-    for (int ix = -np_r; ix <= np_r; ix++) {
-        double x = ix * delta_r;
-        for (int iy = -np_r; iy <= np_r; iy++) {
-            double y = iy * delta_r;
-            double r2 = x * x + y * y;
-            if (r2 >= r_in2 && r2 <= r_out2) {
-                for (int iz = -np_h; iz <= np_h; iz++) {
-                    double z = iz * delta_h;
-                    bce.push_back({x, y, z});
-                }
-            }
-        }
-    }
-}
-
-void ChSystemFsi::CreateBCE_cone(double rad, double height, bool solid, bool capped, bool polar,
-                                    std::vector<ChVector3d>& bce) {
-=======
 void ChSystemFsi::CreateBCE_cone(double rad,
                                  double height,
                                  bool solid,
                                  bool capped,
                                  bool polar,
                                  std::vector<ChVector3d>& bce) {
->>>>>>> 7646c887
     double spacing = m_paramsH->MULT_INITSPACE * m_paramsH->HSML;
     int num_layers = m_paramsH->NUM_BCE_LAYERS;
 
@@ -1990,10 +1929,6 @@
 
 //--------------------------------------------------------------------------------------------------------------------------------
 
-<<<<<<< HEAD
-void ChSystemFsi::CreateMeshPoints(ChTriangleMeshConnected & mesh, double delta,
-                                    std::vector<ChVector3d>& points) {
-=======
 void ChSystemFsi::CreateCylinderAnnulusPoints(double rad_inner,
                                               double rad_outer,
                                               double height,
@@ -2048,7 +1983,6 @@
 }
 
 void ChSystemFsi::CreateMeshPoints(ChTriangleMeshConnected& mesh, double delta, std::vector<ChVector3d>& points) {
->>>>>>> 7646c887
     mesh.RepairDuplicateVertexes(1e-9);  // if meshes are not watertight
     auto bbox = mesh.GetBoundingBox();
 
