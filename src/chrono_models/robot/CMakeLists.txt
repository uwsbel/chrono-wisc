#=============================================================================
# CMake configuration file for the Chrono Robosimian module
# 
# Cannot be used stand-alone (it's loaded by CMake config. file in parent dir.)
#=============================================================================

MESSAGE(STATUS "Robot models...")

#-----------------------------------------------------------------------------

set(CRM_COMMON_FILES
    ../ChApiModels.h
)
source_group("" FILES ${CRM_COMMON_FILES})

#-----------------------------------------------------------------------------

set(CRM_ROBOSIMIAN_FILES
    robosimian/RoboSimian.cpp
    robosimian/RoboSimian.h
)

if(ENABLE_MODULE_IRRLICHT)
set(CRM_ROBOSIMIAN_FILES ${CRM_ROBOSIMIAN_FILES}
    robosimian/RoboSimianVisualSystemIrrlicht.cpp
    robosimian/RoboSimianVisualSystemIrrlicht.h
)
endif()

source_group("robosimian" FILES ${CRM_ROBOSIMIAN_FILES})

#-----------------------------------------------------------------------------

set(CRM_VIPER_FILES
    viper/Viper.cpp
    viper/Viper.h
)

source_group("viper" FILES ${CRM_VIPER_FILES})

#-----------------------------------------------------------------------------

set(CRM_RASSOR_FILES
    rassor/Rassor.cpp
    rassor/Rassor.h
)

source_group("rassor" FILES ${CRM_RASSOR_FILES})

#-----------------------------------------------------------------------------


set(CRM_TURTLEBOT_FILES
    turtlebot/Turtlebot.cpp
    turtlebot/Turtlebot.h
)

source_group("turtlebot" FILES ${CRM_TURTLEBOT_FILES})

#-----------------------------------------------------------------------------

set(CRM_CURIOSITY_FILES
    curiosity/Curiosity.cpp
    curiosity/Curiosity.h
)

source_group("curiosity" FILES ${CRM_CURIOSITY_FILES})

#-----------------------------------------------------------------------------

set(CRM_RASSOR_FILES
    rassor/Rassor.cpp    
    rassor/Rassor.h
)

source_group("rassor" FILES ${CRM_RASSOR_FILES})


#-----------------------------------------------------------------------------
# if(ENABLE_MODULE_PARSERS)
#     set(CRM_UNITREEGO1_FILES
#         unitree_go1/Unitree_Go1.cpp
#         unitree_go1/Unitree_Go1.h
#     )
#     source_group("unitree_go1" FILES ${CRM_UNITREEGO1_FILES})
# endif()

#-----------------------------------------------------------------------------

set(CRM_COPTERS_FILES
    copters/Copter.h
    copters/Little_Hexy.h
    copters/Little_Hexy.cpp
)

source_group("copters" FILES ${CRM_COPTERS_FILES})

#-----------------------------------------------------------------------------

set(INDUSTRIAL_FILES
    industrial/IndustrialRobot.h industrial/IndustrialRobot.cpp
	industrial/IndustrialRobotSCARA.h industrial/IndustrialRobotSCARA.cpp
	industrial/IndustrialRobotSCARA_CAD.h industrial/IndustrialRobotSCARA_CAD.cpp
	industrial/IndustrialRobot6dof.h industrial/IndustrialRobot6dof.cpp
	industrial/IndustrialRobot6dofCAD.h industrial/IndustrialRobot6dofCAD.cpp
	industrial/IndustrialKinematics.h industrial/IndustrialKinematics.cpp
	industrial/IndustrialKinematicsSCARA.h industrial/IndustrialKinematicsSCARA.cpp
	industrial/IndustrialKinematics6dofSpherical.h industrial/IndustrialKinematics6dofSpherical.cpp
	industrial/IndustrialKinematicsNdofNumerical.h industrial/IndustrialKinematicsNdofNumerical.cpp
	industrial/TrajectoryInterpolator.h industrial/TrajectoryInterpolator.cpp
)

source_group("industrial" FILES ${INDUSTRIAL_FILES})

#-----------------------------------------------------------------------------

set(CXX_FLAGS ${CH_CXX_FLAGS})
set(LIBRARIES "ChronoEngine")

if(ENABLE_MODULE_IRRLICHT)
    set(CXX_FLAGS "${CXX_FLAGS} ${CH_IRRLICHT_CXX_FLAGS}")
    list(APPEND LIBRARIES ChronoEngine_irrlicht)
    include_directories(${CH_IRRLICHT_INCLUDES})
endif()

if(ENABLE_MODULE_PARSERS)
    set(CXX_FLAGS "${CXX_FLAGS} ${CH_PARSERS_CXX_FLAGS}")
    list(APPEND LIBRARIES ChronoEngine_parsers)
    include_directories(${CH_PARSERS_INCLUDES})
endif()

#-----------------------------------------------------------------------------

add_library(ChronoModels_robot 
            ${CRM_COMMON_FILES}
            ${CRM_ROBOSIMIAN_FILES}
            ${CRM_CURIOSITY_FILES}
            ${CRM_VIPER_FILES}
            ${CRM_RASSOR_FILES}
            ${CRM_TURTLEBOT_FILES}
            ${CRM_COPTERS_FILES}
<<<<<<< HEAD
            ${CRM_UNITREEGO1_FILES}
            ${CRM_RASSOR_FILES}
=======
			${INDUSTRIAL_FILES}
>>>>>>> 691dc20a
            )

set_target_properties(ChronoModels_robot PROPERTIES
                      COMPILE_FLAGS "${CXX_FLAGS}"
                      LINK_FLAGS "${CH_LINKERFLAG_LIB}")

target_compile_definitions(ChronoModels_robot PRIVATE "CH_API_COMPILE_MODELS")
target_compile_definitions(ChronoModels_robot PRIVATE "CH_IGNORE_DEPRECATED")

target_link_libraries(ChronoModels_robot ${LIBRARIES})

install(TARGETS ChronoModels_robot
        RUNTIME DESTINATION bin
        LIBRARY DESTINATION lib
        ARCHIVE DESTINATION lib)

install(DIRECTORY ${CMAKE_CURRENT_SOURCE_DIR}/
        DESTINATION include/chrono_models/robot
        FILES_MATCHING PATTERN "*.h")<|MERGE_RESOLUTION|>--- conflicted
+++ resolved
@@ -139,12 +139,8 @@
             ${CRM_RASSOR_FILES}
             ${CRM_TURTLEBOT_FILES}
             ${CRM_COPTERS_FILES}
-<<<<<<< HEAD
-            ${CRM_UNITREEGO1_FILES}
             ${CRM_RASSOR_FILES}
-=======
 			${INDUSTRIAL_FILES}
->>>>>>> 691dc20a
             )
 
 set_target_properties(ChronoModels_robot PROPERTIES
