--- conflicted
+++ resolved
@@ -303,57 +303,18 @@
     char filename[300];
     try {
         const char* numformat = "%.12g";
-<<<<<<< HEAD
-        chrono::ChLinkedListMatrix mdM;
-        chrono::ChLinkedListMatrix mdCq;
-        chrono::ChLinkedListMatrix mdE;
-        chrono::ChMatrixDynamic<double> mdf;
-        chrono::ChMatrixDynamic<double> mdb;
-        chrono::ChMatrixDynamic<double> mdfric;
-        this->ConvertToMatrixForm(&mdCq, &mdM, &mdE, &mdf, &mdb, &mdfric);
-
-        sprintf(filename, "%s%s", path, "M.dat");
-        chrono::ChStreamOutAsciiFile file_M(filename);
-        file_M.SetNumFormat(numformat);
-        mdM.StreamOUTsparseMatlabFormat(file_M);
-
-        sprintf(filename, "%s%s", path, "Cq.dat");
-        chrono::ChStreamOutAsciiFile file_Cq(filename);
-        file_Cq.SetNumFormat(numformat);
-        mdCq.StreamOUTsparseMatlabFormat(file_Cq);
-
-        sprintf(filename, "%s%s", path, "E.dat");
-        chrono::ChStreamOutAsciiFile file_E(filename);
-        file_E.SetNumFormat(numformat);
-        mdE.StreamOUTsparseMatlabFormat(file_E);
-
-        sprintf(filename, "%s%s", path, "f.dat");
-        chrono::ChStreamOutAsciiFile file_f(filename);
-        file_f.SetNumFormat(numformat);
-        mdf.StreamOUTdenseMatlabFormat(file_f);
-
-        sprintf(filename, "%s%s", path, "b.dat");
-        chrono::ChStreamOutAsciiFile file_b(filename);
-        file_b.SetNumFormat(numformat);
-        mdb.StreamOUTdenseMatlabFormat(file_b);
-
-        sprintf(filename, "%s%s", path, "fric.dat");
-        chrono::ChStreamOutAsciiFile file_fric(filename);
-        file_fric.SetNumFormat(numformat);
-        mdfric.StreamOUTdenseMatlabFormat(file_fric);
-=======
 
         if (assembled) {
             ChLinkedListMatrix Z;
             ChMatrixDynamic<double> rhs;
             ConvertToMatrixForm(&Z, &rhs);
 
-            sprintf(filename, "%s%s", path, "dump_Z.dat");
+            sprintf(filename, "%s%s", path, "Z.dat");
             ChStreamOutAsciiFile file_Z(filename);
             file_Z.SetNumFormat(numformat);
             Z.StreamOUTsparseMatlabFormat(file_Z);
 
-            sprintf(filename, "%s%s", path, "dump_rhs.dat");
+            sprintf(filename, "%s%s", path, "rhs.dat");
             ChStreamOutAsciiFile file_rhs(filename);
             file_rhs.SetNumFormat(numformat);
             rhs.StreamOUTdenseMatlabFormat(file_rhs);
@@ -366,37 +327,36 @@
             ChMatrixDynamic<double> mdfric;
             ConvertToMatrixForm(&mdCq, &mdM, &mdE, &mdf, &mdb, &mdfric);
 
-            sprintf(filename, "%s%s", path, "dump_M.dat");
+            sprintf(filename, "%s%s", path, "M.dat");
             ChStreamOutAsciiFile file_M(filename);
             file_M.SetNumFormat(numformat);
             mdM.StreamOUTsparseMatlabFormat(file_M);
 
-            sprintf(filename, "%s%s", path, "dump_Cq.dat");
-            ChStreamOutAsciiFile file_Cq(filename);
+            sprintf(filename, "%s%s", path, "Cq.dat");
+                ChStreamOutAsciiFile file_Cq(filename);
             file_Cq.SetNumFormat(numformat);
             mdCq.StreamOUTsparseMatlabFormat(file_Cq);
 
-            sprintf(filename, "%s%s", path, "dump_E.dat");
-            ChStreamOutAsciiFile file_E(filename);
+            sprintf(filename, "%s%s", path, "E.dat");
+                ChStreamOutAsciiFile file_E(filename);
             file_E.SetNumFormat(numformat);
             mdE.StreamOUTsparseMatlabFormat(file_E);
 
-            sprintf(filename, "%s%s", path, "dump_f.dat");
-            ChStreamOutAsciiFile file_f(filename);
+            sprintf(filename, "%s%s", path, "f.dat");
+                ChStreamOutAsciiFile file_f(filename);
             file_f.SetNumFormat(numformat);
             mdf.StreamOUTdenseMatlabFormat(file_f);
 
-            sprintf(filename, "%s%s", path, "dump_b.dat");
-            ChStreamOutAsciiFile file_b(filename);
+            sprintf(filename, "%s%s", path, "b.dat");
+                ChStreamOutAsciiFile file_b(filename);
             file_b.SetNumFormat(numformat);
             mdb.StreamOUTdenseMatlabFormat(file_b);
 
-            sprintf(filename, "%s%s", path, "dump_fric.dat");
-            ChStreamOutAsciiFile file_fric(filename);
+            sprintf(filename, "%s%s", path, "fric.dat");
+                ChStreamOutAsciiFile file_fric(filename);
             file_fric.SetNumFormat(numformat);
             mdfric.StreamOUTdenseMatlabFormat(file_fric);
         }
->>>>>>> 9e31d018
     } catch (chrono::ChException myexc) {
         chrono::GetLog() << myexc.what();
     }
@@ -407,7 +367,7 @@
     n_q = CountActiveVariables();
     Fvector.Reset(n_q, 1);  // fast! Reset() method does not realloc if size doesn't change
 
-    // Fills the 'f' vector
+// Fills the 'f' vector
     for (int iv = 0; iv < (int)vvariables.size(); iv++) {
         if (vvariables[iv]->IsActive()) {
             Fvector.PasteMatrix(&vvariables[iv]->Get_fb(), vvariables[iv]->GetOffset(), 0);
@@ -421,7 +381,7 @@
     n_c = CountActiveConstraints();
     Bvector.Resize(n_c, 1);
 
-    // Fill the 'b' vector
+// Fill the 'b' vector
     for (int ic = 0; ic < (int)vconstraints.size(); ic++) {
         if (vconstraints[ic]->IsActive()) {
             Bvector(vconstraints[ic]->GetOffset()) = vconstraints[ic]->Get_b_i();
@@ -437,13 +397,13 @@
 
     Dvector.Reset(n_q + n_c, 1);  // fast! Reset() method does not realloc if size doesn't change
 
-    // Fills the 'f' vector part
+// Fills the 'f' vector part
     for (int iv = 0; iv < (int)vvariables.size(); iv++) {
         if (vvariables[iv]->IsActive()) {
             Dvector.PasteMatrix(&vvariables[iv]->Get_fb(), vvariables[iv]->GetOffset(), 0);
         }
     }
-    // Fill the '-b' vector (with flipped sign!)
+// Fill the '-b' vector (with flipped sign!)
     for (int ic = 0; ic < (int)vconstraints.size(); ic++) {
         if (vconstraints[ic]->IsActive()) {
             Dvector(vconstraints[ic]->GetOffset() + n_q) = -vconstraints[ic]->Get_b_i();
@@ -474,7 +434,7 @@
         }
     }
 
-    // Get the 'E' diagonal terms (note the sign: E_i = -cfm_i )
+// Get the 'E' diagonal terms (note the sign: E_i = -cfm_i )
     for (int ic = 0; ic < (int)vconstraints.size(); ic++) {
         if (vconstraints[ic]->IsActive()) {
             Diagonal_vect(vconstraints[ic]->GetOffset() + n_q) = -vconstraints[ic]->Get_cfm_i();
@@ -490,7 +450,7 @@
         mvector.Resize(n_q, 1);
     }
 
-    // Fill the vector
+// Fill the vector
     for (int iv = 0; iv < (int)vvariables.size(); iv++) {
         if (vvariables[iv]->IsActive()) {
             mvector.PasteMatrix(&vvariables[iv]->Get_qb(), vvariables[iv]->GetOffset(), 0);
@@ -504,7 +464,7 @@
     assert(CountActiveVariables() == mvector.GetRows());
     assert(mvector.GetColumns() == 1);
 
-    // fetch from the vector
+// fetch from the vector
     for (int iv = 0; iv < (int)vvariables.size(); iv++) {
         if (vvariables[iv]->IsActive()) {
             vvariables[iv]->Get_qb().PasteClippedMatrix(&mvector, vvariables[iv]->GetOffset(), 0,
@@ -522,7 +482,7 @@
         mvector.Resize(n_c, 1);
     }
 
-    // Fill the vector
+// Fill the vector
     for (int ic = 0; ic < (int)vconstraints.size(); ic++) {
         if (vconstraints[ic]->IsActive()) {
             mvector(vconstraints[ic]->GetOffset()) = vconstraints[ic]->Get_l_i();
@@ -538,7 +498,7 @@
     assert(n_c == mvector.GetRows());
     assert(mvector.GetColumns() == 1);
 
-    // Fill the vector
+// Fill the vector
     for (int ic = 0; ic < (int)vconstraints.size(); ic++) {
         if (vconstraints[ic]->IsActive()) {
             vconstraints[ic]->Set_l_i(mvector(vconstraints[ic]->GetOffset()));
@@ -557,13 +517,13 @@
         mvector.Resize(n_q + n_c, 1);
     }
 
-    // Fill the first part of vector, x.q ,with variables q
+// Fill the first part of vector, x.q ,with variables q
     for (int iv = 0; iv < (int)vvariables.size(); iv++) {
         if (vvariables[iv]->IsActive()) {
             mvector.PasteMatrix(&vvariables[iv]->Get_qb(), vvariables[iv]->GetOffset(), 0);
         }
     }
-    // Fill the second part of vector, x.l, with constraint multipliers -l (with flipped sign!)
+// Fill the second part of vector, x.l, with constraint multipliers -l (with flipped sign!)
     for (int ic = 0; ic < (int)vconstraints.size(); ic++) {
         if (vconstraints[ic]->IsActive()) {
             mvector(vconstraints[ic]->GetOffset() + n_q) = -vconstraints[ic]->Get_l_i();
@@ -580,14 +540,14 @@
     assert((n_q + n_c) == mvector.GetRows());
     assert(mvector.GetColumns() == 1);
 
-    // fetch from the first part of vector (x.q = q)
+// fetch from the first part of vector (x.q = q)
     for (int iv = 0; iv < (int)vvariables.size(); iv++) {
         if (vvariables[iv]->IsActive()) {
             vvariables[iv]->Get_qb().PasteClippedMatrix(&mvector, vvariables[iv]->GetOffset(), 0,
                                                         vvariables[iv]->Get_ndof(), 1, 0, 0);
         }
     }
-    // fetch from the second part of vector (x.l = -l), with flipped sign!
+// fetch from the second part of vector (x.l = -l), with flipped sign!
     for (int ic = 0; ic < (int)vconstraints.size(); ic++) {
         if (vconstraints[ic]->IsActive()) {
             vconstraints[ic]->Set_l_i(-mvector(vconstraints[ic]->GetOffset() + n_q));
@@ -604,10 +564,10 @@
 
     result.Reset(n_c, 1);  // fast! Reset() method does not realloc if size doesn't change
 
-    // Performs the sparse product    result = [N]*l = [ [Cq][M^(-1)][Cq'] - [E] ] *l
-    // in different phases:
-
-    // 1 - set the qb vector (aka speeds, in each ChLcpVariable sparse data) as zero
+// Performs the sparse product    result = [N]*l = [ [Cq][M^(-1)][Cq'] - [E] ] *l
+// in different phases:
+
+// 1 - set the qb vector (aka speeds, in each ChLcpVariable sparse data) as zero
 
     for (int iv = 0; iv < (int)vvariables.size(); iv++) {
         if (vvariables[iv]->IsActive())
@@ -646,8 +606,8 @@
         }
     }
 
-    // 3 - performs    result=[Cq']*qb    by
-    //     iterating over all constraints
+// 3 - performs    result=[Cq']*qb    by
+//     iterating over all constraints
 
     for (int ic = 0; ic < (int)vconstraints.size(); ic++) {
         if (vconstraints[ic]->IsActive()) {
@@ -691,9 +651,9 @@
 
     result.Reset(n_q + n_c, 1);  // fast! Reset() method does not realloc if size doesn't change
 
-    // 1) First row: result.q part =  [M + K]*x.q + [Cq']*x.l
-
-    // 1.1)  do  M*x.q
+// 1) First row: result.q part =  [M + K]*x.q + [Cq']*x.l
+
+// 1.1)  do  M*x.q
     for (int iv = 0; iv < (int)vvariables.size(); iv++)
         if (vvariables[iv]->IsActive()) {
             vvariables[iv]->MultiplyAndAdd(result, *x, this->c_a);
@@ -711,7 +671,7 @@
         }
     }
 
-    // 2) Second row: result.l part =  [C_q]*x.q + [E]*x.l
+// 2) Second row: result.l part =  [C_q]*x.q + [E]*x.l
     for (int ic = 0; ic < (int)vconstraints.size(); ic++) {
         if (vconstraints[ic]->IsActive()) {
             int s_c = vconstraints[ic]->GetOffset() + n_q;
@@ -743,22 +703,22 @@
     ) {
     n_q = this->CountActiveVariables();
 
-    // vector -> constraints
-    // Fetch from the second part of vector (x.l = -l), with flipped sign!
+// vector -> constraints
+// Fetch from the second part of vector (x.l = -l), with flipped sign!
     for (int ic = 0; ic < (int)vconstraints.size(); ic++) {
         if (vconstraints[ic]->IsActive()) {
             vconstraints[ic]->Set_l_i(-mx(vconstraints[ic]->GetOffset() + n_q));
         }
     }
 
-    // constraint projection!
+// constraint projection!
     for (int ic = 0; ic < (int)vconstraints.size(); ic++) {
         if (vconstraints[ic]->IsActive())
             vconstraints[ic]->Project();
     }
 
-    // constraints -> vector
-    // Fill the second part of vector, x.l, with constraint multipliers -l (with flipped sign!)
+// constraints -> vector
+// Fill the second part of vector, x.l, with constraint multipliers -l (with flipped sign!)
     for (int ic = 0; ic < (int)vconstraints.size(); ic++) {
         if (vconstraints[ic]->IsActive()) {
             mx(vconstraints[ic]->GetOffset() + n_q) = -vconstraints[ic]->Get_l_i();
