--- conflicted
+++ resolved
@@ -347,12 +347,9 @@
 
     cout << "Start simulation..." << endl;
 
-<<<<<<< HEAD
     // Add timing measurement for entire simulation
     auto sim_start = std::chrono::high_resolution_clock::now();
     ChTimer timer;
-=======
->>>>>>> 9dd19afc
     while (time < tend) {
         const auto& veh_loc = vehicle->GetPos();
 
@@ -410,7 +407,6 @@
         sim_frame++;
     }
 
-<<<<<<< HEAD
     // Calculate and print timing statistics
     auto sim_end = std::chrono::high_resolution_clock::now();
     std::chrono::duration<double> sim_duration = sim_end - sim_start;
@@ -423,19 +419,6 @@
     cout << "Real time taken:      " << real_time_taken << " seconds" << endl;
     cout << "Real-time factor:     " << rtf_overall << " (>1 means slower than real-time)" << endl;
     cout << "=========================" << endl;
-=======
-    csv.WriteToFile(out_file);
-
-#ifdef CHRONO_POSTPROCESS
-    postprocess::ChGnuPlot gplot(out_dir + "/height.gpl");
-    gplot.SetGrid();
-    std::string title = "Vehicle ref frame height";
-    gplot.SetTitle(title);
-    gplot.SetLabelX("time (s)");
-    gplot.SetLabelY("height (m)");
-    gplot.Plot(out_file, 1, 4, "", " with lines lt -1 lw 2 lc rgb'#3333BB' ");
-#endif
->>>>>>> 9dd19afc
 
     return 0;
 }
