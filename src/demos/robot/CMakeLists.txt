--- conflicted
+++ resolved
@@ -11,17 +11,16 @@
 
 # ------------------------------------------------------------------------------
 
-<<<<<<< HEAD
-if(ENABLE_MODULE_VEHICLE)
+if(CH_ENABLE_MODULE_VEHICLE)
 
-	if(ENABLE_MODULE_IRRLICHT OR ENABLE_MODULE_VSG)
-	  set(DEMOS ${DEMOS}
-		  demo_ROBOT_Curiosity_Rigid
-		  demo_ROBOT_Curiosity_SCM    
-		  demo_ROBOT_Turtlebot_Rigid
-		  demo_ROBOT_Viper_Rigid
-		  demo_ROBOT_Viper_SCM
-	  )
+  if(CH_ENABLE_MODULE_IRRLICHT OR CH_ENABLE_MODULE_VSG)
+    set(DEMOS ${DEMOS}
+        demo_ROBOT_Curiosity_Rigid
+        demo_ROBOT_Curiosity_SCM    
+        demo_ROBOT_Turtlebot_Rigid
+        demo_ROBOT_Viper_Rigid
+        demo_ROBOT_Viper_SCM
+    )
 
   if(ENABLE_MODULE_SENSOR)
     set(DEMOS ${DEMOS}
@@ -45,39 +44,11 @@
 endif()
 
 
-	if(ENABLE_MODULE_VSG OR ENABLE_MODULE_OPENGL)
-	  if(ENABLE_MODULE_FSI)
-		set(DEMOS ${DEMOS}
-			demo_ROBOT_Viper_SPH
-		)
-	  endif()
-	endif()
-=======
-if(CH_ENABLE_MODULE_VEHICLE)
-
-  if(CH_ENABLE_MODULE_IRRLICHT OR CH_ENABLE_MODULE_VSG)
-    set(DEMOS ${DEMOS}
-        demo_ROBOT_Curiosity_Rigid
-        demo_ROBOT_Curiosity_SCM    
-        demo_ROBOT_Turtlebot_Rigid
-        demo_ROBOT_Viper_Rigid
-        demo_ROBOT_Viper_SCM
-    )
-
-    if(CH_ENABLE_MODULE_SENSOR)
-      set(DEMOS ${DEMOS}
-          demo_ROBOT_Curiosity_SCM_Sensor
-          demo_ROBOT_Viper_SCM_Sensor
-      )
-    endif()
-  endif()
-
   if(CH_ENABLE_MODULE_FSI AND CH_ENABLE_MODULE_VSG)
     set(DEMOS ${DEMOS}
         demo_ROBOT_Viper_CRM
     )
   endif()
->>>>>>> db2ac094
 
 endif()
 
@@ -120,16 +91,7 @@
 # Add all executables
 # ------------------------------------------------------------------------------
 
-<<<<<<< HEAD
-
-message(STATUS "LIBS: ${LIBS}")
-message(STATUS "INCLUDE_DIRECTORIES: ${CH_INCLUDES} ${CH_SENSOR_INCLUDES}")
-
-foreach(PROGRAM ${DEMOS})
-    message(STATUS "...add ${PROGRAM}")
-=======
 message(STATUS "Add demo programs for ROBOT models")
->>>>>>> db2ac094
 
 foreach(PROGRAM ${DEMOS})
     add_executable(${PROGRAM} ${PROGRAM}.cpp)
