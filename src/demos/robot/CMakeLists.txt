--- conflicted
+++ resolved
@@ -1,113 +1,4 @@
 # Demo programs for simulations with models from the Chrono::Robots library
-<<<<<<< HEAD
-# ------------------------------------------------------------------------------
-
-set(DEMOS "")
-
-if(CH_ENABLE_MODULE_IRRLICHT)
-  set(DEMOS ${DEMOS}
-      demo_ROBOT_LittleHexy
-  )
-endif()
-
-# ------------------------------------------------------------------------------
-
-if(CH_ENABLE_MODULE_VEHICLE)
-
-  if(CH_ENABLE_MODULE_IRRLICHT OR CH_ENABLE_MODULE_VSG)
-    set(DEMOS ${DEMOS}
-        demo_ROBOT_Curiosity_Rigid
-        demo_ROBOT_Curiosity_SCM    
-        demo_ROBOT_Turtlebot_Rigid
-        demo_ROBOT_Viper_Rigid
-        demo_ROBOT_Viper_SCM
-        demo_ROBOT_Viper_SCM_POLAR
-    )
-
-  if(CH_ENABLE_MODULE_SENSOR)
-    set(DEMOS ${DEMOS}
-        demo_ROBOT_Curiosity_SCM_Sensor
-        demo_ROBOT_Viper_SCM_Sensor
-    )
-
-    if(CH_ENABLE_MODULE_ROS)
-      set(DEMOS ${DEMOS}
-          demo_ROBOT_Viper_SCM_WheelSinkage
-      )
-    endif()
-
-    if(CH_ENABLE_MODULE_FSI)
-      if(USE_NVDB)
-          set(DEMOS ${DEMOS}
-            demo_ROBOT_Viper_RealSlope_Sensor_NVDB
-            demo_ROBOT_CRMTerrain_Viper_Sensor
-            demo_ROBOT_Rassor_SPH
-            demo_ROBOT_Viper_dust
-          )
-      endif()
-      set(DEMOS ${DEMOS}
-        # demo_ROBOT_Viper_WheelSinkage
-        # demo_ROBOT_CRMVisualMatOpt
-        # demo_ROBOT_CRMVisualMatOpt_old
-        # demo_ROBOT_SingleWheel_Sensor
-      )
-    endif()
-  endif()
-endif()
-
-
-  if(CH_ENABLE_MODULE_FSI AND CH_ENABLE_MODULE_VSG)
-    set(DEMOS ${DEMOS}
-        demo_ROBOT_Viper_CRM
-    )
-  endif()
-
-endif()
-
-# ------------------------------------------------------------------------------
-# Include directories, compiler flags, libraries
-
-list(APPEND LIBS Chrono_core)
-list(APPEND LIBS "ChronoModels_robot")
-
-if(CH_ENABLE_MODULE_VEHICLE)
-  list(APPEND LIBS "Chrono_vehicle")
-endif()
-
-if(CH_ENABLE_MODULE_SENSOR)
-  list(APPEND LIBS "Chrono_sensor")
-endif()
-
-if(CH_ENABLE_MODULE_FSI)
-  list(APPEND LIBS "Chrono_fsisph")
-endif()
-
-if(CH_ENABLE_MODULE_IRRLICHT)
-    list(APPEND LIBS "Chrono_irrlicht")
-    if(CH_ENABLE_MODULE_VEHICLE)
-      list(APPEND LIBS "Chrono_vehicle_irrlicht")
-    endif()
-endif()
-
-if(CH_ENABLE_MODULE_VSG)
-    list(APPEND LIBS "Chrono_vsg")
-    if(CH_ENABLE_MODULE_VEHICLE) 
-      list(APPEND LIBS "Chrono_vehicle_vsg")
-    endif()
-    if(CH_ENABLE_MODULE_FSI)
-      list(APPEND LIBS "Chrono_fsisph_vsg")
-    endif()
-endif()
-
-if(CH_ENABLE_MODULE_ROS)
-  list(APPEND LIBS "Chrono_ros")
-endif()
-
-# ------------------------------------------------------------------------------
-# Add all executables
-# ------------------------------------------------------------------------------
-=======
->>>>>>> f823feb9
 
 message(STATUS "Add demo programs for ROBOT models")
 
@@ -117,4 +8,5 @@
 add_subdirectory(curiosity)
 add_subdirectory(viper)
 add_subdirectory(lander)
-add_subdirectory(hexy)+add_subdirectory(hexy)
+add_subdirectory(rassor)