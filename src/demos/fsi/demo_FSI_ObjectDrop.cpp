// =============================================================================
// PROJECT CHRONO - http://projectchrono.org
//
// Copyright (c) 2024 projectchrono.org
// All rights reserved.
//
// Use of this source code is governed by a BSD-style license that can be found
// in the LICENSE file at the top level of the distribution and at
// http://projectchrono.org/license-chrono.txt.
//
// =============================================================================
// Author: Radu Serban
// =============================================================================

#include <cassert>
#include <cstdlib>
#include <ctime>
#include <iomanip>
#include <fstream>

#include "chrono/physics/ChSystemNSC.h"
#include "chrono/assets/ChVisualSystem.h"

#include "chrono_fsi/sph/ChFsiProblemSPH.h"
#include "demo_FSI_utils.h"

#ifdef CHRONO_VSG
    #include "chrono_fsi/sph/visualization/ChFsiVisualizationVSG.h"
#endif

#ifdef CHRONO_POSTPROCESS
    #include "chrono_postprocess/ChGnuPlot.h"
#endif

#include "chrono_thirdparty/filesystem/path.h"
#include "chrono_thirdparty/cxxopts/ChCLI.h"

using namespace chrono;
using namespace chrono::fsi;
using namespace chrono::fsi::sph;

using std::cout;
using std::cerr;
using std::endl;

// -----------------------------------------------------------------------------
//Container dimensions
ChVector3d csize(1.0, 1.0, 1.2);
ChVector3d fsize(1.0, 1.0, 0.8);


// Object type
enum class ObjectShape { SPHERE_PRIMITIVE, CYLINDER_PRIMITIVE, MESH };
ObjectShape object_shape = ObjectShape::SPHERE_PRIMITIVE;

// Mesh specification (for object_shape = ObjectShape::MESH)
std::string mesh_obj_filename = GetChronoDataFile("models/semicapsule.obj");
double mesh_scale = 1;
double mesh_bottom_offset = 0.14;  // is there a better way to determine this? 

double initial_height = 1.0;
double density = 600;
// Visibility flags
bool show_rigid = true;
bool show_rigid_bce = false;
bool show_boundary_bce = true;
bool show_particles_sph = true;

bool render = false;
int render_fps = 20;

// -----------------------------------------------------------------------------

#ifdef CHRONO_VSG
class MarkerPositionVisibilityCallback : public ChFsiVisualizationVSG::MarkerVisibilityCallback {
  public:
    MarkerPositionVisibilityCallback() {}
    virtual bool get(unsigned int n) const override { return pos[n].x < 0 || pos[n].y < 0; }
};
#endif

// -----------------------------------------------------------------------------

bool GetProblemSpecs(int argc,
                     char** argv,
<<<<<<< HEAD
                     std::string& viscosity_type,
                     std::string& kernel_type,
                     double& initial_spacing,
                     double& d0,
                     double& step_size,
                     double& fluid_density,
                     double& v_max,
                     std::string& run_tag) {
=======
                     double& t_end,
                     bool& verbose,
                     bool& output,
                     double& output_fps,
                     bool& render,
                     double& render_fps,
                     bool& snapshots,
                     int& ps_freq,
                     std::string& boundary_method,
                     std::string& viscosity_method) {
>>>>>>> 7870fa1e
    ChCLI cli(argv[0], "FSI object drop demo");

    // Simulation parameters
    cli.AddOption<double>("Simulation", "step_size", "Integration step size", std::to_string(step_size));
    cli.AddOption<double>("Simulation", "initial_spacing", "Initial spacing between SPH particles", std::to_string(initial_spacing));
    cli.AddOption<double>("Simulation", "d0", "SPH kernel support radius ratio h = d0 * initial_spacing", std::to_string(d0));
    
    // Object parameters
    cli.AddOption<double>("Fluid", "density", "Fluid density", std::to_string(fluid_density));
    cli.AddOption<double>("Fluid", "v_max", "Maxiemum fluid velocity", std::to_string(v_max));

    // Physics options
    cli.AddOption<std::string>("Physics", "viscosity_type", "Viscosity type (laminar_arman/laminar_dual)", viscosity_type);

    cli.AddOption<std::string>("Physics", "kernel_type", "Kernel type (wendland/cubic_spline)", kernel_type);

<<<<<<< HEAD
    cli.AddOption<std::string>("Output", "run_tag", "Run tag for output directory", run_tag);
=======
    // options for boundary condition and viscosity type
    cli.AddOption<std::string>("Physics", "boundary_method", "Boundary condition type (holmes/adami)", "adami");
    cli.AddOption<std::string>("Physics", "viscosity_method",
                               "Viscosity type (laminar/artificial_unilateral/artificial_bilateral)",
                               "artificial_unilateral");
>>>>>>> 7870fa1e

    if (!cli.Parse(argc, argv)) {
        cli.Help();
        return false;
    }

<<<<<<< HEAD
    // Get all parameter values
    step_size = cli.GetAsType<double>("step_size");
    initial_spacing = cli.GetAsType<double>("initial_spacing");
    fluid_density = cli.GetAsType<double>("density");
    v_max = cli.GetAsType<double>("v_max");
    d0 = cli.GetAsType<double>("d0");
    viscosity_type = cli.GetAsType<std::string>("viscosity_type");
    kernel_type = cli.GetAsType<std::string>("kernel_type");    
    run_tag = cli.GetAsType<std::string>("run_tag");
=======
    t_end = cli.GetAsType<double>("t_end");

    verbose = !cli.GetAsType<bool>("quiet");
    output = cli.GetAsType<bool>("output");
    render = !cli.GetAsType<bool>("no_vis");
    snapshots = cli.GetAsType<bool>("snapshots");

    output_fps = cli.GetAsType<double>("output_fps");
    render_fps = cli.GetAsType<double>("render_fps");

    ps_freq = cli.GetAsType<int>("ps_freq");

    boundary_method = cli.GetAsType<std::string>("boundary_method");
    viscosity_method = cli.GetAsType<std::string>("viscosity_method");
>>>>>>> 7870fa1e

    return true;
}

// -----------------------------------------------------------------------------

int main(int argc, char* argv[]) {
<<<<<<< HEAD
    double t_end = 2;             // simulation duration
    bool output = true;
    double output_fps = 5;
    const ChVector3d gravity(0, 0, -9.82);

    // given initial height, compute impact velocity

    double impact_velocity = -sqrt(2 * std::abs(gravity.z()) * (initial_height - mesh_bottom_offset));
    bool use_impact_velocity = true;
    impact_velocity = 0;  // starts the object above water surface, but set impact velocity to 0


    // Default parameter values
    double initial_spacing = 0.01;  // initial spacing between SPH particles
    double step_size = 4e-5;      // integration step size
    double d0 = 1.5;
    std::string viscosity_type = "laminar_dual";
    double fluid_density = 998.2;
    double v_max = 4.0;
    std::string kernel_type = "cubic_spline";
    std::string run_tag = "sphere";

     //Parse command line arguments
    if (!GetProblemSpecs(argc, argv, viscosity_type, kernel_type, initial_spacing, d0, step_size, fluid_density, v_max, run_tag)) {
=======
    double initial_spacing = 0.025;
    double step_size = 1e-4;

    // Parse command line arguments
    double t_end = 3.0;
    bool output = false;
    double output_fps = 20;
    bool render = true;
    double render_fps = 400;
    bool verbose = true;
    bool snapshots = false;
    int ps_freq = 1;
    std::string boundary_method = "adami";
    std::string viscosity_method = "artificial_unilateral";
    if (!GetProblemSpecs(argc, argv, t_end, verbose, output, output_fps, render, render_fps, snapshots, ps_freq,
                         boundary_method, viscosity_method)) {
>>>>>>> 7870fa1e
        return 1;
    }

    // Create the Chrono system and associated collision system
    ChSystemNSC sysMBS;
    sysMBS.SetCollisionSystemType(ChCollisionSystem::Type::BULLET);

    // Create the FSI problem
    ChFsiProblemCartesian fsi(sysMBS, initial_spacing);
    fsi.SetVerbose(true);
    ChFsiSystemSPH& sysFSI = fsi.GetSystemFSI();

    // Set gravitational acceleration
    fsi.SetGravitationalAcceleration(gravity);

    // Set integration step size
    fsi.SetStepSizeCFD(step_size);
    fsi.SetStepsizeMBD(step_size);

    // Set CFD fluid properties
    ChFsiFluidSystemSPH::FluidProperties fluid_props;
    fluid_props.density = fluid_density;
    double kinematic_viscosity = 1e-6;
    fluid_props.viscosity = kinematic_viscosity * fluid_props.density;

    fsi.SetCfdSPH(fluid_props);
    
    // Set SPH solution parameters
    int num_bce_layers = 5;   // this seems quite large... but let's see if it makes a difference. 
    ChFsiFluidSystemSPH::SPHParameters sph_params;
    sph_params.integration_scheme = IntegrationScheme::RK2;
    sph_params.num_bce_layers = num_bce_layers;

    sph_params.initial_spacing = initial_spacing;
    sph_params.d0_multiplier = d0;
    sph_params.max_velocity = v_max;

    // now we set kernel type and viscosity type
    if (kernel_type == "wendland") {
        sph_params.kernel_type = KernelType::WENDLAND;
    } else if (kernel_type == "cubic_spline") {
        sph_params.kernel_type = KernelType::CUBIC_SPLINE;
    }
    
    sph_params.viscosity_type = ViscosityType::LAMINAR;
    sph_params.shifting_method = ShiftingMethod::DIFFUSION;
    sph_params.shifting_diffusion_A = 1.;
    sph_params.shifting_diffusion_AFSM = 3.;
    sph_params.shifting_diffusion_AFST = 2.;
    //sph_params.shifting_method = ShiftingMethod::XSPH;
    //sph_params.shifting_xsph_eps = 0.5;
    sph_params.eos_type = EosType::TAIT;
    sph_params.consistent_gradient_discretization = false;
    sph_params.consistent_laplacian_discretization = false;
    sph_params.num_proximity_search_steps = 1;
    sph_params.use_delta_sph = true;
    sph_params.delta_sph_coefficient = 0.1;

    // Set boundary and viscosity types
<<<<<<< HEAD
    sph_params.boundary_type = BoundaryType::ADAMI;
=======
    if (boundary_method == "holmes") {
        sph_params.boundary_method = BoundaryMethod::HOLMES;
    } else {
        sph_params.boundary_method = BoundaryMethod::ADAMI;
    }

    if (viscosity_method == "laminar") {
        sph_params.viscosity_method = ViscosityMethod::LAMINAR;
    } else if (viscosity_method == "artificial_bilateral") {
        sph_params.viscosity_method = ViscosityMethod::ARTIFICIAL_BILATERAL;
    } else {
        sph_params.viscosity_method = ViscosityMethod::ARTIFICIAL_UNILATERAL;
    }

>>>>>>> 7870fa1e
    fsi.SetSPHParameters(sph_params);

    // create ground body
    auto ground = chrono_types::make_shared<ChBody>();
    ground->SetFixed(true);
    ground->SetMass(10.f);
    sysMBS.AddBody(ground);
   
    // Set surface reconstruction parameters
    ChFsiFluidSystemSPH::SplashsurfParameters splashsurf_params;
    splashsurf_params.smoothing_length = 2.0;
    splashsurf_params.cube_size = 0.3;
    splashsurf_params.surface_threshold = 0.6;

    fsi.SetSplashsurfParameters(splashsurf_params);

    // Create the rigid body
    double bottom_offset = 0;
    double mass = 0;
    ChMatrix33d inertia;
    utils::ChBodyGeometry geometry;
    geometry.materials.push_back(ChContactMaterialData());
    switch (object_shape) {
        case ObjectShape::SPHERE_PRIMITIVE: {
            double radius = 0.15;
            density = 500;
            bottom_offset = radius;
            ChSphere sphere(radius);
            mass = 7.056;
            std::cout << "density " << density << std::endl;
            std::cout << "volume " << sphere.GetVolume() << std::endl;
            mass = density * sphere.GetVolume();
            inertia = mass * sphere.GetGyration();

            geometry.coll_spheres.push_back(utils::ChBodyGeometry::SphereShape(VNULL, sphere, 0));
            mesh_bottom_offset = radius;
            break;
        }
        case ObjectShape::CYLINDER_PRIMITIVE: {
            double radius = 0.12;
            double length = 0.20;
            bottom_offset = radius;
            ChCylinder cylinder(radius, length);
            mass = density * cylinder.GetVolume();
            inertia = mass * cylinder.GetGyration();
            geometry.coll_cylinders.push_back(
                utils::ChBodyGeometry::CylinderShape(VNULL, Q_ROTATE_Z_TO_X, cylinder, 0));
            break;
        }
        case ObjectShape::MESH: {
            auto trimesh = ChTriangleMeshConnected::CreateFromWavefrontFile(mesh_obj_filename, true, true);
            ChVector3d com;
            trimesh->ComputeMassProperties(true, mass, com, inertia, mesh_scale);
            mass = 9.75;
            inertia *= density;
            bottom_offset = mesh_bottom_offset;
            geometry.coll_meshes.push_back(
                utils::ChBodyGeometry::TrimeshShape(VNULL, mesh_obj_filename, VNULL, mesh_scale, 0.01, 0));
            break;
        }
    }
    
    auto body = chrono_types::make_shared<ChBody>();
    body->SetName("object");

    if (use_impact_velocity) {
        body->SetPos(ChVector3d(0, 0, fsize.z() + initial_spacing + mesh_bottom_offset));
         //body->SetPos(ChVector3d(0, 0, fsize.z() + mesh_bottom_offset));

        body->SetPosDt(ChVector3d(0, 0, impact_velocity));

    } else {
        body->SetPos(ChVector3d(0, 0, initial_height + fsize.z()));
        body->SetPosDt(ChVector3d(0, 0, 0));
    }


    std::cout << "object height " << body->GetPos().z() << std::endl;
    std::cout << "object mass " << mass << std::endl;   
    body->SetRot(QUNIT);
    body->SetMass(mass);
    body->SetInertia(inertia);
    body->SetFixed(false);
    body->EnableCollision(false);
    sysMBS.AddBody(body);


    // add translational joint between ground and object
    auto joint = chrono_types::make_shared<ChLinkLockPrismatic>();
    joint->Initialize(ground, body, ChFramed(ChVector3d(0, 0, 0), QUNIT));
    sysMBS.AddLink(joint);

    if (show_rigid)
        geometry.CreateVisualizationAssets(body, VisualizationType::COLLISION);

    // Add as an FSI body (create BCE markers on a grid)
    fsi.AddRigidBody(body, geometry, true, true);
    // Enable depth-based initial pressure for SPH particles
    fsi.RegisterParticlePropertiesCallback(chrono_types::make_shared<DepthPressurePropertiesCallback>(fsize.z()));


    // manually add side walls as BCE markers
    // create one chbody for all four side walls 
    auto side_walls = chrono_types::make_shared<ChBody>();
    side_walls->SetFixed(true);
    side_walls->SetPos(ChVector3d(0, 0, 0));

    // create side wall geometry as box
    auto geometry_side_walls = utils::ChBodyGeometry();
    double wall_thickness = (num_bce_layers - 1) * initial_spacing;  // thickness of the wall is the same as the thickness of the BCE layer
    // add box shape, left side, position is (-csize.x()/2 - num_bce_layers * initial_spacing/2.0, 0, csize.z()/2)
    geometry_side_walls.coll_boxes.push_back(utils::ChBodyGeometry::BoxShape(
        ChVector3d(-csize.x() / 2 - wall_thickness / 2.0 - initial_spacing, 0, csize.z() / 2), 
        Q_ROTATE_Z_TO_X,
        ChVector3d( csize.z() + 2 * num_bce_layers * initial_spacing, csize.x() + initial_spacing, wall_thickness), 0));

    // other side 
    geometry_side_walls.coll_boxes.push_back(utils::ChBodyGeometry::BoxShape(
        ChVector3d(csize.x() / 2 + wall_thickness / 2.0 + initial_spacing + 0.005, 0, csize.z() / 2), 
        -Q_ROTATE_Z_TO_X,
        ChVector3d(csize.z() + 2 * num_bce_layers * initial_spacing, csize.x() + initial_spacing, wall_thickness), 0));

    // walls in y location 
    geometry_side_walls.coll_boxes.push_back(utils::ChBodyGeometry::BoxShape(
        ChVector3d(0, -csize.y() / 2 - wall_thickness / 2.0 - initial_spacing, csize.z() / 2), 
        Q_ROTATE_Z_TO_Y,
        ChVector3d(csize.x() + 2 * num_bce_layers * initial_spacing, csize.z() + 2 * num_bce_layers * initial_spacing, wall_thickness), 0));

    // last wall ... 
    geometry_side_walls.coll_boxes.push_back(utils::ChBodyGeometry::BoxShape(
        ChVector3d(0, csize.y() / 2 + wall_thickness / 2.0 + initial_spacing, csize.z() / 2), -Q_ROTATE_Z_TO_Y,
        ChVector3d(csize.x() + 2 * num_bce_layers * initial_spacing, csize.z() + 2 * num_bce_layers * initial_spacing,
                   wall_thickness),
        0));

     //geometry_side_walls.coll_boxes.push_back(utils::ChBodyGeometry::BoxShape(
     //    ChVector3d(0, csize.y() / 2 + wall_thickness / 2.0 + initial_spacing, csize.z() / 2),
     //    -Q_ROTATE_Z_TO_Y, ChVector3d(csize.x() + 2 * num_bce_layers * initial_spacing - 0.005, csize.z() + 2 * num_bce_layers
     //    * initial_spacing,
     //               wall_thickness),
     //    0));


    // attach geometry to side walls
    fsi.AddRigidBody(side_walls, geometry_side_walls, false, true);


    // Create SPH material and boundaries
    fsi.Construct(fsize,                          // length x width x depth
                  ChVector3d(0, 0, 0),            // position of bottom origin
                  BoxSide::Z_NEG  // all boundaries except top
    );

    // Computational domain must always contain all BCE and Rigid markers - if these leave computational domain,
    // the simulation will crash
    ChVector3d cMin(-csize.x() / 2 - num_bce_layers * initial_spacing,
                    -csize.y() / 2 - num_bce_layers * initial_spacing, -0.1);
    ChVector3d cMax(csize.x() / 2 + num_bce_layers * initial_spacing, csize.y() / 2 + num_bce_layers * initial_spacing,
                    csize.z() + initial_height + bottom_offset);
    fsi.SetComputationalDomain(ChAABB(cMin, cMax), PeriodicSide::NONE);

    // Initialize FSI problem
    fsi.Initialize();

    // Create unique output directory based on parameters
    //std::string out_dir = CreateFsiOutputName("ObjectDrop",
    //                                            initial_spacing,
    //                                            d0,
    //                                            step_size,
    //                                            fluid_density,
    //                                            v_max,
    //                                            viscosity_type,
    //                                            run_tag) + "/";

    std::string out_dir = "ObjectDrop_" + run_tag + "_cubic_spline/";

    if (!filesystem::create_directory(filesystem::path(out_dir))) {
        cerr << "Error creating directory " << out_dir << endl;
        return 1;
    }

<<<<<<< HEAD
=======
    out_dir = out_dir + fsi.GetSphIntegrationSchemeString() + "_" + viscosity_method + "_" + boundary_method + "_ps" +
              std::to_string(ps_freq);
>>>>>>> 7870fa1e
    if (!filesystem::create_directory(filesystem::path(out_dir))) {
        cerr << "Error creating directory " << out_dir << endl;
        return 1;
    }
    if (output) {
        if (!filesystem::create_directory(filesystem::path(out_dir + "/particles"))) {
            cerr << "Error creating directory " << out_dir + "/particles" << endl;
            return 1;
        }
        if (!filesystem::create_directory(filesystem::path(out_dir + "/fsi"))) {
            cerr << "Error creating directory " << out_dir + "/fsi" << endl;
            return 1;
        }
        if (!filesystem::create_directory(filesystem::path(out_dir + "/vtk"))) {
            cerr << "Error creating directory " << out_dir + "/vtk" << endl;
            return 1;
        }
    }

    if (!filesystem::create_directory(filesystem::path(out_dir + "/snapshots"))) {
        cerr << "Error creating directory " << out_dir + "/snapshots" << endl;
        return 1;
    }
    if (!filesystem::create_directory(filesystem::path(out_dir + "/meshes"))) {
        cerr << "Error creating directory " << out_dir + "/meshes" << endl;
        return 1;
    }

    ////fsi.SaveInitialMarkers(out_dir);

    // Create a run-time visualizer
    std::shared_ptr<ChVisualSystem> vis;

#ifdef CHRONO_VSG
    if (render) {
        // FSI plugin
        ////auto col_callback = chrono_types::make_shared<ParticleVelocityColorCallback>(0, 1.0);
        ////auto col_callback = chrono_types::make_shared<ParticleDensityColorCallback>(995, 1005);
        auto col_callback = chrono_types::make_shared<ParticlePressureColorCallback>(-1000, 12000, true);

        auto visFSI = chrono_types::make_shared<ChFsiVisualizationVSG>(&sysFSI);
        visFSI->EnableFluidMarkers(show_particles_sph);
        visFSI->EnableBoundaryMarkers(show_boundary_bce);
        visFSI->EnableRigidBodyMarkers(show_rigid_bce);
        visFSI->SetSPHColorCallback(col_callback, ChColormap::Type::RED_BLUE);
        visFSI->SetSPHVisibilityCallback(chrono_types::make_shared<MarkerPositionVisibilityCallback>());
        visFSI->SetBCEVisibilityCallback(chrono_types::make_shared<MarkerPositionVisibilityCallback>());

        // VSG visual system (attach visFSI as plugin)
        auto visVSG = chrono_types::make_shared<vsg3d::ChVisualSystemVSG>();
        visVSG->AttachPlugin(visFSI);
        visVSG->AttachSystem(&sysMBS);
        visVSG->SetWindowTitle("Object Drop");
        visVSG->SetWindowSize(1280, 800);
        visVSG->SetWindowPosition(100, 100);
        visVSG->AddCamera(ChVector3d(2.5 * fsize.x(), 2.5 * fsize.y(), 1.5 * fsize.z()),
                          ChVector3d(0, 0, 0.5 * fsize.z()));
        visVSG->SetLightIntensity(0.9f);
        visVSG->SetLightDirection(CH_PI_2, CH_PI / 6);

        visVSG->Initialize();
        vis = visVSG;
    }
#else
    render = false;
#endif

    // Start the simulation
    double time = 0.0;
    int sim_frame = 0;
    int out_frame = 0;
    int render_frame = 0;

    std::string out_file = out_dir + "/results.txt";
    std::ofstream ofile(out_file, std::ios::trunc);

    ChTimer timer;
    timer.start();
    while (time < t_end) {
        auto body_height = body->GetPos().z();
        ofile << time << "\t" << body_height << "\n";

        if (output && time >= out_frame / output_fps) {
                cout << " -- Output frame " << out_frame << " at t = " << time << endl;
            fsi.SaveOutputData(time, out_dir + "/particles", out_dir + "/fsi");

            out_frame++;
        }

        // Render FSI system
        if (render && time >= render_frame / render_fps) {
            if (!vis->Run())
                break;
            vis->Render();

            //if (snapshots) {
            //    if (verbose)
            //        cout << " -- Snapshot frame " << render_frame << " at t = " << time << endl;
            //    std::ostringstream filename;
            //    filename << out_dir << "/snapshots/img_" << std::setw(5) << std::setfill('0') << render_frame + 1
            //             << ".bmp";
            //    vis->WriteImageToFile(filename.str());
            //}

            if (render_frame >= 70 && render_frame < 80) {
                std::ostringstream meshname;
                meshname << "mesh_" << std::setw(5) << std::setfill('0') << render_frame + 1;
                fsi.WriteReconstructedSurface(out_dir + "/meshes", meshname.str(), true);
            }

            render_frame++;
        }

        // Call the FSI solver
        fsi.DoStepDynamics(step_size);

        time += step_size;
        sim_frame++;
    }
    timer.stop();
    cout << "\nSimulation time: " << timer() << " seconds\n" << endl;

    ofile.close();

#ifdef CHRONO_POSTPROCESS
    postprocess::ChGnuPlot gplot(out_dir + "/height.gpl");
    gplot.SetGrid();
    std::string speed_title = "Object height";
    gplot.SetTitle(speed_title);
    gplot.SetLabelX("time (s)");
    gplot.SetLabelY("height (m)");
    gplot.Plot(out_file, 1, 2, "", " with lines lt -1 lw 2 lc rgb'#3333BB' ");
#endif

    return 0;
}<|MERGE_RESOLUTION|>--- conflicted
+++ resolved
@@ -83,7 +83,6 @@
 
 bool GetProblemSpecs(int argc,
                      char** argv,
-<<<<<<< HEAD
                      std::string& viscosity_type,
                      std::string& kernel_type,
                      double& initial_spacing,
@@ -92,18 +91,6 @@
                      double& fluid_density,
                      double& v_max,
                      std::string& run_tag) {
-=======
-                     double& t_end,
-                     bool& verbose,
-                     bool& output,
-                     double& output_fps,
-                     bool& render,
-                     double& render_fps,
-                     bool& snapshots,
-                     int& ps_freq,
-                     std::string& boundary_method,
-                     std::string& viscosity_method) {
->>>>>>> 7870fa1e
     ChCLI cli(argv[0], "FSI object drop demo");
 
     // Simulation parameters
@@ -120,22 +107,13 @@
 
     cli.AddOption<std::string>("Physics", "kernel_type", "Kernel type (wendland/cubic_spline)", kernel_type);
 
-<<<<<<< HEAD
     cli.AddOption<std::string>("Output", "run_tag", "Run tag for output directory", run_tag);
-=======
-    // options for boundary condition and viscosity type
-    cli.AddOption<std::string>("Physics", "boundary_method", "Boundary condition type (holmes/adami)", "adami");
-    cli.AddOption<std::string>("Physics", "viscosity_method",
-                               "Viscosity type (laminar/artificial_unilateral/artificial_bilateral)",
-                               "artificial_unilateral");
->>>>>>> 7870fa1e
 
     if (!cli.Parse(argc, argv)) {
         cli.Help();
         return false;
     }
 
-<<<<<<< HEAD
     // Get all parameter values
     step_size = cli.GetAsType<double>("step_size");
     initial_spacing = cli.GetAsType<double>("initial_spacing");
@@ -145,22 +123,6 @@
     viscosity_type = cli.GetAsType<std::string>("viscosity_type");
     kernel_type = cli.GetAsType<std::string>("kernel_type");    
     run_tag = cli.GetAsType<std::string>("run_tag");
-=======
-    t_end = cli.GetAsType<double>("t_end");
-
-    verbose = !cli.GetAsType<bool>("quiet");
-    output = cli.GetAsType<bool>("output");
-    render = !cli.GetAsType<bool>("no_vis");
-    snapshots = cli.GetAsType<bool>("snapshots");
-
-    output_fps = cli.GetAsType<double>("output_fps");
-    render_fps = cli.GetAsType<double>("render_fps");
-
-    ps_freq = cli.GetAsType<int>("ps_freq");
-
-    boundary_method = cli.GetAsType<std::string>("boundary_method");
-    viscosity_method = cli.GetAsType<std::string>("viscosity_method");
->>>>>>> 7870fa1e
 
     return true;
 }
@@ -168,7 +130,6 @@
 // -----------------------------------------------------------------------------
 
 int main(int argc, char* argv[]) {
-<<<<<<< HEAD
     double t_end = 2;             // simulation duration
     bool output = true;
     double output_fps = 5;
@@ -193,24 +154,6 @@
 
      //Parse command line arguments
     if (!GetProblemSpecs(argc, argv, viscosity_type, kernel_type, initial_spacing, d0, step_size, fluid_density, v_max, run_tag)) {
-=======
-    double initial_spacing = 0.025;
-    double step_size = 1e-4;
-
-    // Parse command line arguments
-    double t_end = 3.0;
-    bool output = false;
-    double output_fps = 20;
-    bool render = true;
-    double render_fps = 400;
-    bool verbose = true;
-    bool snapshots = false;
-    int ps_freq = 1;
-    std::string boundary_method = "adami";
-    std::string viscosity_method = "artificial_unilateral";
-    if (!GetProblemSpecs(argc, argv, t_end, verbose, output, output_fps, render, render_fps, snapshots, ps_freq,
-                         boundary_method, viscosity_method)) {
->>>>>>> 7870fa1e
         return 1;
     }
 
@@ -255,7 +198,7 @@
         sph_params.kernel_type = KernelType::CUBIC_SPLINE;
     }
     
-    sph_params.viscosity_type = ViscosityType::LAMINAR;
+    sph_params.viscosity_method = ViscosityMethod::LAMINAR;
     sph_params.shifting_method = ShiftingMethod::DIFFUSION;
     sph_params.shifting_diffusion_A = 1.;
     sph_params.shifting_diffusion_AFSM = 3.;
@@ -270,24 +213,7 @@
     sph_params.delta_sph_coefficient = 0.1;
 
     // Set boundary and viscosity types
-<<<<<<< HEAD
-    sph_params.boundary_type = BoundaryType::ADAMI;
-=======
-    if (boundary_method == "holmes") {
-        sph_params.boundary_method = BoundaryMethod::HOLMES;
-    } else {
-        sph_params.boundary_method = BoundaryMethod::ADAMI;
-    }
-
-    if (viscosity_method == "laminar") {
-        sph_params.viscosity_method = ViscosityMethod::LAMINAR;
-    } else if (viscosity_method == "artificial_bilateral") {
-        sph_params.viscosity_method = ViscosityMethod::ARTIFICIAL_BILATERAL;
-    } else {
-        sph_params.viscosity_method = ViscosityMethod::ARTIFICIAL_UNILATERAL;
-    }
-
->>>>>>> 7870fa1e
+    sph_params.boundary_method = BoundaryMethod::ADAMI;
     fsi.SetSPHParameters(sph_params);
 
     // create ground body
@@ -447,7 +373,7 @@
                     -csize.y() / 2 - num_bce_layers * initial_spacing, -0.1);
     ChVector3d cMax(csize.x() / 2 + num_bce_layers * initial_spacing, csize.y() / 2 + num_bce_layers * initial_spacing,
                     csize.z() + initial_height + bottom_offset);
-    fsi.SetComputationalDomain(ChAABB(cMin, cMax), PeriodicSide::NONE);
+    fsi.SetComputationalDomain(ChAABB(cMin, cMax), BC_NONE);
 
     // Initialize FSI problem
     fsi.Initialize();
@@ -469,11 +395,6 @@
         return 1;
     }
 
-<<<<<<< HEAD
-=======
-    out_dir = out_dir + fsi.GetSphIntegrationSchemeString() + "_" + viscosity_method + "_" + boundary_method + "_ps" +
-              std::to_string(ps_freq);
->>>>>>> 7870fa1e
     if (!filesystem::create_directory(filesystem::path(out_dir))) {
         cerr << "Error creating directory " << out_dir << endl;
         return 1;
