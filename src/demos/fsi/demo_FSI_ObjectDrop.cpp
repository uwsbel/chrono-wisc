// =============================================================================
// PROJECT CHRONO - http://projectchrono.org
//
// Copyright (c) 2024 projectchrono.org
// All rights reserved.
//
// Use of this source code is governed by a BSD-style license that can be found
// in the LICENSE file at the top level of the distribution and at
// http://projectchrono.org/license-chrono.txt.
//
// =============================================================================
// Author: Radu Serban
// =============================================================================

#include <cassert>
#include <cstdlib>
#include <ctime>
#include <iomanip>
#include <fstream>

#include "chrono/physics/ChSystemNSC.h"
#include "chrono/assets/ChVisualSystem.h"

#include "chrono_fsi/sph/ChFsiProblemSPH.h"
#include "demo_FSI_utils.h"

#ifdef CHRONO_VSG
    #include "chrono_fsi/sph/visualization/ChFsiVisualizationVSG.h"
#endif

#ifdef CHRONO_POSTPROCESS
    #include "chrono_postprocess/ChGnuPlot.h"
#endif

#include "chrono_thirdparty/filesystem/path.h"
#include "chrono_thirdparty/cxxopts/ChCLI.h"

using namespace chrono;
using namespace chrono::fsi;
using namespace chrono::fsi::sph;

using std::cout;
using std::cerr;
using std::endl;

// -----------------------------------------------------------------------------

// Container dimensions
//ChVector3d csize(1.6, 1.6, 1.6);
//// Dimensions of fluid domain
//ChVector3d fsize(1.6, 1.6, 1.2);

//Container dimensions
//ChVector3d csize(2.2, 2.2, 1.4);
//// Dimensions of fluid domain
//ChVector3d fsize(2.2, 2.2, 0.99);

 //Container dimensions
 //ChVector3d csize(1.1, 1.1, 1.4);
ChVector3d csize(0.8, 0.8, 1.4);

 // Dimensions of fluid domain
 //ChVector3d fsize(1.1, 1.1, 0.99);

ChVector3d fsize(0.8, 0.8, 1.19);


// Object type
enum class ObjectShape { SPHERE_PRIMITIVE, CYLINDER_PRIMITIVE, MESH };
ObjectShape object_shape = ObjectShape::MESH;

// Mesh specification (for object_shape = ObjectShape::MESH) 
std::string mesh_obj_filename = GetChronoDataFile("models/semicapsule.obj");
double mesh_scale = 1;
double mesh_bottom_offset = 0.14;  // is there a better way to determine this? 

double initial_height = 0.5;
double density = 600;
// Visibility flags
bool show_rigid = true;
bool show_rigid_bce = false;
bool show_boundary_bce = true;
bool show_particles_sph = true;

bool render = false;
int render_fps = 20;

// -----------------------------------------------------------------------------

#ifdef CHRONO_VSG
class MarkerPositionVisibilityCallback : public ChFsiVisualizationVSG::MarkerVisibilityCallback {
  public:
    MarkerPositionVisibilityCallback() {}
    virtual bool get(unsigned int n) const override { return pos[n].x < 0 || pos[n].y < 0; }
};
#endif

// -----------------------------------------------------------------------------

bool GetProblemSpecs(int argc,
                     char** argv,
                     std::string& viscosity_type,
                     std::string& kernel_type,
                     double& initial_spacing,
                     double& d0,
                     double& step_size,
                     double& fluid_density,
                     double& v_max,
                     std::string& run_tag) {
    ChCLI cli(argv[0], "FSI object drop demo");

    // Simulation parameters
    cli.AddOption<double>("Simulation", "step_size", "Integration step size", std::to_string(step_size));
    cli.AddOption<double>("Simulation", "initial_spacing", "Initial spacing between SPH particles", std::to_string(initial_spacing));
    cli.AddOption<double>("Simulation", "d0", "SPH kernel support radius ratio h = d0 * initial_spacing", std::to_string(d0));
    
    // Object parameters
    cli.AddOption<double>("Fluid", "density", "Fluid density", std::to_string(fluid_density));
    cli.AddOption<double>("Fluid", "v_max", "Maxiemum fluid velocity", std::to_string(v_max));

    // Physics options
    cli.AddOption<std::string>("Physics", "viscosity_type", "Viscosity type (laminar_arman/laminar_dual)", viscosity_type);

    cli.AddOption<std::string>("Physics", "kernel_type", "Kernel type (wendland/cubic_spline)", kernel_type);

    cli.AddOption<std::string>("Output", "run_tag", "Run tag for output directory", run_tag);

    if (!cli.Parse(argc, argv)) {
        cli.Help();
        return false;
    }

    // Get all parameter values
    step_size = cli.GetAsType<double>("step_size");
    initial_spacing = cli.GetAsType<double>("initial_spacing");
    fluid_density = cli.GetAsType<double>("density");
    v_max = cli.GetAsType<double>("v_max");
    d0 = cli.GetAsType<double>("d0");
    viscosity_type = cli.GetAsType<std::string>("viscosity_type");
    kernel_type = cli.GetAsType<std::string>("kernel_type");    
    run_tag = cli.GetAsType<std::string>("run_tag");

    return true;
}

// -----------------------------------------------------------------------------

int main(int argc, char* argv[]) {
    double t_end = 5.0;             // simulation duration
    bool output = true;
    double output_fps = 50;
    const ChVector3d gravity(0, 0, -9.8);

    // given initial height, compute impact velocity

    double impact_velocity = -sqrt(2 * std::abs(gravity.z()) * (initial_height - mesh_bottom_offset));
    bool use_impact_velocity = true;
    impact_velocity = 0;  // starts the object above water surface, but set impact velocity to 0


    // Default parameter values
    double initial_spacing = 0.015;  // initial spacing between SPH particles
    double step_size = 2e-5;      // integration step size
    double d0 = 1.75;
    std::string viscosity_type = "laminar_dual";
    double fluid_density = 998.5;
    double v_max = 8.0;
    std::string kernel_type = "wendland";
    std::string run_tag = "lowerH";

     //Parse command line arguments
    if (!GetProblemSpecs(argc, argv, viscosity_type, kernel_type, initial_spacing, d0, step_size, fluid_density, v_max, run_tag)) {
        return 1;
    }

    // Create the Chrono system and associated collision system
    ChSystemNSC sysMBS;
    sysMBS.SetCollisionSystemType(ChCollisionSystem::Type::BULLET);

    // Create the FSI problem
    ChFsiProblemCartesian fsi(sysMBS, initial_spacing);
    fsi.SetVerbose(true);
    ChFsiSystemSPH& sysFSI = fsi.GetSystemFSI();

    // Set gravitational acceleration
    fsi.SetGravitationalAcceleration(gravity);

    // Set integration step size
    fsi.SetStepSizeCFD(step_size);
    fsi.SetStepsizeMBD(step_size);

    // Set CFD fluid properties
    ChFsiFluidSystemSPH::FluidProperties fluid_props;
    fluid_props.density = fluid_density;
    double kinematic_viscosity = 1e-6;
    fluid_props.viscosity = kinematic_viscosity * fluid_props.density;

    fsi.SetCfdSPH(fluid_props);
    
    // Set SPH solution parameters
    int num_bce_layers = 5;   // this seems quite large... but let's see if it makes a difference. 
    ChFsiFluidSystemSPH::SPHParameters sph_params;
    sph_params.sph_method = SPHMethod::WCSPH;
    sph_params.num_bce_layers = num_bce_layers;

    sph_params.initial_spacing = initial_spacing;
    sph_params.d0_multiplier = d0;
    sph_params.max_velocity = v_max;

    // now we set kernel type and viscosity type
    if (kernel_type == "wendland") {
        sph_params.kernel_type = KernelType::WENDLAND;
    } else if (kernel_type == "cubic_spline") {
        sph_params.kernel_type = KernelType::CUBIC_SPLINE;
    }
    
    if (viscosity_type == "laminar_arman") {
        sph_params.viscosity_type = ViscosityType::LAMINAR;
    } else if (viscosity_type == "laminar_dual") {
        sph_params.viscosity_type = ViscosityType::LAMINAR;
    } 

    sph_params.shifting_method = ShiftingMethod::DIFFUSION;
    sph_params.shifting_diffusion_A = 1.;
    sph_params.shifting_diffusion_AFSM = 3.;
    sph_params.shifting_diffusion_AFST = 2.;
    //sph_params.shifting_method = ShiftingMethod::XSPH;
    //sph_params.shifting_xsph_eps = 0.5;
    sph_params.eos_type = EosType::TAIT;
    sph_params.consistent_gradient_discretization = false;
    sph_params.consistent_laplacian_discretization = false;
    sph_params.num_proximity_search_steps = 1;
    sph_params.use_delta_sph = true;
    sph_params.delta_sph_coefficient = 0.1;

    // Set boundary and viscosity types
    sph_params.boundary_type = BoundaryType::ADAMI;
    fsi.SetSPHParameters(sph_params);

    // create ground body
    auto ground = chrono_types::make_shared<ChBody>();
    ground->SetFixed(true);
    ground->SetMass(10.f);
    sysMBS.AddBody(ground);
   

    // Create the rigid body
    double bottom_offset = 0;
    double mass = 0;
    ChMatrix33d inertia;
    utils::ChBodyGeometry geometry;
    geometry.materials.push_back(ChContactMaterialData());
    switch (object_shape) {
        case ObjectShape::SPHERE_PRIMITIVE: {
            double radius = 0.12;
            bottom_offset = radius;
            ChSphere sphere(radius);
            mass = density * sphere.GetVolume();
            inertia = mass * sphere.GetGyration();
            geometry.coll_spheres.push_back(utils::ChBodyGeometry::SphereShape(VNULL, sphere, 0));
            break;
        }
        case ObjectShape::CYLINDER_PRIMITIVE: {
            double radius = 0.12;
            double length = 0.20;
            bottom_offset = radius;
            ChCylinder cylinder(radius, length);
            mass = density * cylinder.GetVolume();
            inertia = mass * cylinder.GetGyration();
            geometry.coll_cylinders.push_back(
                utils::ChBodyGeometry::CylinderShape(VNULL, Q_ROTATE_Z_TO_X, cylinder, 0));
            break;
        }
        case ObjectShape::MESH: {
            auto trimesh = ChTriangleMeshConnected::CreateFromWavefrontFile(mesh_obj_filename, true, true);
            ChVector3d com;
            trimesh->ComputeMassProperties(true, mass, com, inertia, mesh_scale);
            mass *= density;
            std::cout << "mesh mass " << mass << std::endl;
            inertia *= density;
            bottom_offset = mesh_bottom_offset;
            geometry.coll_meshes.push_back(
                utils::ChBodyGeometry::TrimeshShape(VNULL, mesh_obj_filename, VNULL, mesh_scale, 0.01, 0));
            break;
        }
    }
    
    auto body = chrono_types::make_shared<ChBody>();
    body->SetName("object");

    if (use_impact_velocity) {
        body->SetPos(ChVector3d(0, 0, fsize.z() + 2 * initial_spacing + mesh_bottom_offset));
        body->SetPosDt(ChVector3d(0, 0, impact_velocity));

    } else {
        body->SetPos(ChVector3d(0, 0, initial_height + fsize.z()));
        body->SetPosDt(ChVector3d(0, 0, 0));
    }

    // body->SetPos(ChVector3d(0, 0, initial_height + fsize.z()));

    std::cout << "capsule height " << body->GetPos().z() << std::endl;
    body->SetRot(QUNIT);
    mass = 9.57;
    body->SetMass(mass);
    body->SetInertia(inertia);
    body->SetFixed(false);
    body->EnableCollision(false);
    sysMBS.AddBody(body);


    // add translational joint between ground and object
    auto joint = chrono_types::make_shared<ChLinkLockPrismatic>();
    joint->Initialize(ground, body, ChFramed(ChVector3d(0, 0, 0), QUNIT));
    sysMBS.AddLink(joint);

    if (show_rigid)
        geometry.CreateVisualizationAssets(body, VisualizationType::COLLISION);

    // Add as an FSI body (create BCE markers on a grid)
    fsi.AddRigidBody(body, geometry, true, true);
    // Enable depth-based initial pressure for SPH particles
    fsi.RegisterParticlePropertiesCallback(chrono_types::make_shared<DepthPressurePropertiesCallback>(fsize.z()));


    // manually add side walls as BCE markers
    // create one chbody for all four side walls 
    auto side_walls = chrono_types::make_shared<ChBody>();
    side_walls->SetFixed(true);
    side_walls->SetPos(ChVector3d(0, 0, 0));

    // create side wall geometry as box
    auto geometry_side_walls = utils::ChBodyGeometry();
    double wall_thickness = (num_bce_layers - 1) * initial_spacing;  // thickness of the wall is the same as the thickness of the BCE layer
    // add box shape, left side, position is (-csize.x()/2 - num_bce_layers * initial_spacing/2.0, 0, csize.z()/2)
    geometry_side_walls.coll_boxes.push_back(utils::ChBodyGeometry::BoxShape(
        ChVector3d(-csize.x() / 2 - wall_thickness / 2.0 - initial_spacing, 0, csize.z() / 2), 
        Q_ROTATE_Z_TO_X,
        ChVector3d( csize.z() + 2 * num_bce_layers * initial_spacing, csize.x() + initial_spacing, wall_thickness), 0));

    // other side 
    geometry_side_walls.coll_boxes.push_back(utils::ChBodyGeometry::BoxShape(
        ChVector3d(csize.x() / 2 + wall_thickness / 2.0 + initial_spacing + 0.005, 0, csize.z() / 2), 
        -Q_ROTATE_Z_TO_X,
        ChVector3d(csize.z() + 2 * num_bce_layers * initial_spacing, csize.x() + initial_spacing, wall_thickness), 0));

    // walls in y location 
    geometry_side_walls.coll_boxes.push_back(utils::ChBodyGeometry::BoxShape(
        ChVector3d(0, -csize.y() / 2 - wall_thickness / 2.0 - initial_spacing, csize.z() / 2), 
        Q_ROTATE_Z_TO_Y,
        ChVector3d(csize.x() + 2 * num_bce_layers * initial_spacing, csize.z() + 2 * num_bce_layers * initial_spacing, wall_thickness), 0));

    // last wall ... 
    //geometry_side_walls.coll_boxes.push_back(utils::ChBodyGeometry::BoxShape(
    //    ChVector3d(0, csize.y() / 2 + wall_thickness / 2.0 + initial_spacing + 0.005, csize.z() / 2), -Q_ROTATE_Z_TO_Y,
    //    ChVector3d(csize.x() + 2 * num_bce_layers * initial_spacing, csize.z() + 2 * num_bce_layers * initial_spacing,
    //               wall_thickness),
    //    0));

     geometry_side_walls.coll_boxes.push_back(utils::ChBodyGeometry::BoxShape(
         ChVector3d(0, csize.y() / 2 + wall_thickness / 2.0 + initial_spacing, csize.z() / 2),
         -Q_ROTATE_Z_TO_Y, ChVector3d(csize.x() + 2 * num_bce_layers * initial_spacing - 0.005, csize.z() + 2 * num_bce_layers
         * initial_spacing,
                    wall_thickness),
         0));


    // attach geometry to side walls
    fsi.AddRigidBody(side_walls, geometry_side_walls, false, true);


    // Create SPH material and boundaries
    fsi.Construct(fsize,                          // length x width x depth
                  ChVector3d(0, 0, 0),            // position of bottom origin
                  BoxSide::Z_NEG  // all boundaries except top
    );

    // Computational domain must always contain all BCE and Rigid markers - if these leave computational domain,
    // the simulation will crash
    ChVector3d cMin(-csize.x() / 2 - num_bce_layers * initial_spacing,
                    -csize.y() / 2 - num_bce_layers * initial_spacing, -0.1);
    ChVector3d cMax(csize.x() / 2 + num_bce_layers * initial_spacing, csize.y() / 2 + num_bce_layers * initial_spacing,
                    csize.z() + initial_height + bottom_offset);
    fsi.SetComputationalDomain(ChAABB(cMin, cMax), PeriodicSide::NONE);

    // Initialize FSI problem
    fsi.Initialize();

    // Create unique output directory based on parameters
    //std::string out_dir = CreateFsiOutputName("ObjectDrop",
    //                                            initial_spacing,
    //                                            d0,
    //                                            step_size,
    //                                            fluid_density,
    //                                            v_max,
    //                                            viscosity_type,
    //                                            run_tag) + "/";

    std::string out_dir = "ObjectDrop_" + run_tag + "_deep/";

    if (!filesystem::create_directory(filesystem::path(out_dir))) {
        cerr << "Error creating directory " << out_dir << endl;
        return 1;
    }
    if (!filesystem::create_directory(filesystem::path(out_dir))) {
        cerr << "Error creating directory " << out_dir << endl;
        return 1;
    }
    if (output) {
        if (!filesystem::create_directory(filesystem::path(out_dir + "/particles"))) {
            cerr << "Error creating directory " << out_dir + "/particles" << endl;
            return 1;
        }
        if (!filesystem::create_directory(filesystem::path(out_dir + "/fsi"))) {
            cerr << "Error creating directory " << out_dir + "/fsi" << endl;
            return 1;
        }
        if (!filesystem::create_directory(filesystem::path(out_dir + "/vtk"))) {
            cerr << "Error creating directory " << out_dir + "/vtk" << endl;
            return 1;
        }
    }
    // Create a run-time visualizer
    std::shared_ptr<ChVisualSystem> vis;

#ifdef CHRONO_VSG
    if (render) {
        // FSI plugin
        ////auto col_callback = chrono_types::make_shared<ParticleVelocityColorCallback>(0, 1.0);
        ////auto col_callback = chrono_types::make_shared<ParticleDensityColorCallback>(995, 1005);
        auto col_callback = chrono_types::make_shared<ParticlePressureColorCallback>(
            ChColor(1, 0, 0), ChColor(0.14f, 0.44f, 0.7f), -1000, 12000);

        auto visFSI = chrono_types::make_shared<ChFsiVisualizationVSG>(&sysFSI);
        visFSI->EnableFluidMarkers(show_particles_sph);
        visFSI->EnableBoundaryMarkers(show_boundary_bce);
        visFSI->EnableRigidBodyMarkers(show_rigid_bce);
        visFSI->SetSPHColorCallback(col_callback);
        visFSI->SetSPHVisibilityCallback(chrono_types::make_shared<MarkerPositionVisibilityCallback>());
        visFSI->SetBCEVisibilityCallback(chrono_types::make_shared<MarkerPositionVisibilityCallback>());

        // VSG visual system (attach visFSI as plugin)
        auto visVSG = chrono_types::make_shared<vsg3d::ChVisualSystemVSG>();
        visVSG->AttachPlugin(visFSI);
        visVSG->AttachSystem(&sysMBS);
        visVSG->SetWindowTitle("Object Drop");
<<<<<<< HEAD
        visVSG->SetWindowSize(1280, 720);
        visVSG->SetWindowPosition(400, 400);
        visVSG->AddCamera(ChVector3d(2.5 * fsize.x(), 2.5 * fsize.y(), 2.0 * fsize.z()),
                          ChVector3d(0, 0, 1.5 * fsize.z()));
=======
        visVSG->SetWindowSize(1280, 800);
        visVSG->SetWindowPosition(100, 100);
        visVSG->AddCamera(ChVector3d(2.5 * fsize.x(), 2.5 * fsize.y(), 1.5 * fsize.z()),
                          ChVector3d(0, 0, 0.5 * fsize.z()));
>>>>>>> 617af52f
        visVSG->SetLightIntensity(0.9f);
        visVSG->SetLightDirection(CH_PI_2, CH_PI / 6);

        visVSG->Initialize();
        vis = visVSG;
    }
#else
    render = false;
#endif

    // Start the simulation
    double time = 0.0;
    int sim_frame = 0;
    int out_frame = 0;
    int render_frame = 0;

    std::string out_file = out_dir + "/results.txt";
    std::ofstream ofile(out_file, std::ios::trunc);

    ChTimer timer;
    timer.start();
    while (time < t_end) {
        auto body_height = body->GetPos().z();
        ofile << time << "\t" << body_height << "\n";

        if (output && time >= out_frame / output_fps) {
                cout << " -- Output frame " << out_frame << " at t = " << time << endl;
            fsi.SaveOutputData(time, out_dir + "/particles", out_dir + "/fsi");

            out_frame++;
        }

        // Render FSI system
        if (render && time >= render_frame / render_fps) {
            if (!vis->Run())
                break;
            vis->Render();
            render_frame++;
        }

        // Call the FSI solver
        fsi.DoStepDynamics(step_size);

        time += step_size;
        sim_frame++;
    }
    timer.stop();
    cout << "\nSimulation time: " << timer() << " seconds\n" << endl;

    ofile.close();

#ifdef CHRONO_POSTPROCESS
    postprocess::ChGnuPlot gplot(out_dir + "/height.gpl");
    gplot.SetGrid();
    std::string speed_title = "Object height";
    gplot.SetTitle(speed_title);
    gplot.SetLabelX("time (s)");
    gplot.SetLabelY("height (m)");
    gplot.Plot(out_file, 1, 2, "", " with lines lt -1 lw 2 lc rgb'#3333BB' ");
#endif

    return 0;
}<|MERGE_RESOLUTION|>--- conflicted
+++ resolved
@@ -444,17 +444,10 @@
         visVSG->AttachPlugin(visFSI);
         visVSG->AttachSystem(&sysMBS);
         visVSG->SetWindowTitle("Object Drop");
-<<<<<<< HEAD
-        visVSG->SetWindowSize(1280, 720);
-        visVSG->SetWindowPosition(400, 400);
-        visVSG->AddCamera(ChVector3d(2.5 * fsize.x(), 2.5 * fsize.y(), 2.0 * fsize.z()),
-                          ChVector3d(0, 0, 1.5 * fsize.z()));
-=======
         visVSG->SetWindowSize(1280, 800);
         visVSG->SetWindowPosition(100, 100);
         visVSG->AddCamera(ChVector3d(2.5 * fsize.x(), 2.5 * fsize.y(), 1.5 * fsize.z()),
                           ChVector3d(0, 0, 0.5 * fsize.z()));
->>>>>>> 617af52f
         visVSG->SetLightIntensity(0.9f);
         visVSG->SetLightDirection(CH_PI_2, CH_PI / 6);
 
