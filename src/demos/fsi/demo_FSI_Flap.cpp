--- conflicted
+++ resolved
@@ -282,7 +282,7 @@
     ChVector3d mini_window_size;
     // mini window size all the same! 0 angle is when the windows are closed 
     if (mini_window_angle > 0 && mini_window_angle < CH_PI_2)
-        mini_window_size = ChVector3d(mini_window_rb * 2, window_width - 2 * initial_spacing, mini_window_height - 3*initial_spacing);
+        mini_window_size = ChVector3d(mini_window_rb * 2, window_width - 2 * initial_spacing, mini_window_height - 4*initial_spacing);
     else 
         mini_window_size = ChVector3d(mini_window_rb * 2, window_width - 2 * initial_spacing, mini_window_height - initial_spacing);
 
@@ -404,17 +404,19 @@
     sph_params.eos_type = EosType::TAIT;
     sph_params.use_delta_sph = true;
     sph_params.delta_sph_coefficient = 0.1;
-<<<<<<< HEAD
+//<<<<<<< HEAD
+//    sph_params.num_bce_layers = 5;
+//    sysSPH.SetSPHParameters(sph_params);
+//    sysFSI.SetStepSizeCFD(step_size);
+//    sysFSI.SetStepsizeMBD(step_size);
+//======= 
+
     sph_params.num_bce_layers = 5;
-    sysSPH.SetSPHParameters(sph_params);
-    sysFSI.SetStepSizeCFD(step_size);
-    sysFSI.SetStepsizeMBD(step_size);
-=======
     fsi.SetSPHParameters(sph_params);
-
     fsi.SetStepSizeCFD(step_size);
     fsi.SetStepsizeMBD(step_size);
->>>>>>> 90d0d22d
+
+//>>>>>>> 90d0d22daa5fbc2d2ec052ac24ca4b89f1ff1320
 
     // Create WEC device
     std::shared_ptr<ChLinkLockRevolute> revolute = CreateFlap(fsi, mini_window_angle);
@@ -562,13 +564,15 @@
         if (output && time >= out_frame / output_fps) {
             if (verbose)
                 cout << " -- Output frame " << out_frame << " at t = " << time << endl;
-<<<<<<< HEAD
-            sysSPH.SaveParticleData(out_dir + "/particles");
-            sysSPH.SaveSolidData(out_dir + "/fsi", time);
+//<<<<<<< HEAD
+            //sysSPH.SaveParticleData(out_dir + "/particles");
+            //sysSPH.SaveSolidData(out_dir + "/fsi", time);
+            //printf("write file: %s\n", (out_dir + "/fsi").c_str());
+//=======
+            fsi.SaveOutputData(time, out_dir + "/particles", out_dir + "/fsi");
             printf("write file: %s\n", (out_dir + "/fsi").c_str());
-=======
-            fsi.SaveOutputData(time, out_dir + "/particles", out_dir + "/fsi");
->>>>>>> 90d0d22d
+
+//>>>>>>> 90d0d22daa5fbc2d2ec052ac24ca4b89f1ff1320
             out_frame++;
         }
 
