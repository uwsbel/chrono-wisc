// =============================================================================
// PROJECT CHRONO - http://projectchrono.org
//
// Copyright (c) 2014 projectchrono.org
// All right reserved.
//
// Use of this source code is governed by a BSD-style license that can be found
// in the LICENSE file at the top level of the distribution and at
// http://projectchrono.org/license-chrono.txt.
//
// =============================================================================
// Author: Milad Rakhsha, Wei Hu, Pei Li, Radu Serban
// =============================================================================

#include <assert.h>
#include <stdlib.h>
#include <ctime>

#include "chrono/physics/ChSystemSMC.h"

#include "chrono/solver/ChIterativeSolverLS.h"
#include "chrono/utils/ChUtilsCreators.h"
#include "chrono/utils/ChUtilsGenerators.h"
#include "chrono/utils/ChUtilsGeometry.h"

#include "chrono/fea/ChLinkNodeSlopeFrame.h"
#include "chrono/fea/ChLinkNodeFrame.h"
#include "chrono/fea/ChMesh.h"
#include "chrono/fea/ChMeshExporter.h"
#include "chrono/fea/ChBuilderBeam.h"

#ifdef CHRONO_PARDISO_MKL
    #include "chrono_pardisomkl/ChSolverPardisoMKL.h"
#endif

#include "chrono_fsi/ChSystemFsi.h"

#include "chrono_fsi/visualization/ChFsiVisualization.h"
#ifdef CHRONO_OPENGL
    #include "chrono_fsi/visualization/ChFsiVisualizationGL.h"
#endif
#ifdef CHRONO_VSG
    #include "chrono_fsi/visualization/ChFsiVisualizationVSG.h"
#endif

#include "chrono_thirdparty/cxxopts/ChCLI.h"
#include "chrono_thirdparty/filesystem/path.h"

using namespace chrono;
using namespace chrono::fea;
using namespace chrono::fsi;

using std::cout;
using std::cerr;
using std::endl;

// -----------------------------------------------------------------------------

// Run-time visualization system (OpenGL or VSG)
ChVisualSystem::Type vis_type = ChVisualSystem::Type::VSG;

// Set the output directory
std::string out_dir = GetChronoOutputPath() + "FSI_Flexible_Cable";

// Dimension of the domain
double smalldis = 1.0e-9;
double bxDim = 3.0 + smalldis;
double byDim = 0.2 + smalldis;
double bzDim = 2.0 + smalldis;

// Dimension of the fluid domain
double fxDim = 1.0 + smalldis;
double fyDim = 0.2 + smalldis;
double fzDim = 1.0 + smalldis;

// Dimension of the cable
double length_cable = 0.8 + smalldis;
double loc_x = -0.3;
int num_cable_element = 15;

// Material Properties
double E = 8e9;
double density = 8000;
double BeamRayleighDamping = 0.02;

// -----------------------------------------------------------------------------

std::shared_ptr<fea::ChMesh> Create_MB_FE(ChSystemSMC& sysMBS, ChSystemFsi& sysFSI);
bool GetProblemSpecs(int argc,
                     char** argv,
                     std::string& inputJSON,
                     double& t_end,
                     bool& verbose,
                     bool& output,
                     double& output_fps,
                     bool& render,
                     double& render_fps,
                     bool& snapshots);

// -----------------------------------------------------------------------------

int main(int argc, char* argv[]) {
    // Parse command line arguments
<<<<<<< HEAD
    std::string inputJSON = GetChronoDataFile("fsi/input_json/demo_FSI_Flexible_Flat_Plate_Explicit.json");
=======
    std::string inputJSON = GetChronoDataFile("fsi/input_json/demo_FSI_Flexible_Cable_Granular.json");
>>>>>>> 3cde9ef6
    double t_end = 10.0;
    bool verbose = true;
    bool output = false;
    double output_fps = 20;
    bool render = true;
    double render_fps = 100;
    bool snapshots = false;
    if (!GetProblemSpecs(argc, argv, inputJSON, t_end, verbose, output, output_fps, render, render_fps, snapshots)) {
        return 1;
    }

    // Create a physics system and an FSI system
    ChSystemSMC sysMBS;
    ChSystemFsi sysFSI(&sysMBS);

    sysFSI.SetVerbose(verbose);

    // Use the specified input JSON file
    sysFSI.ReadParametersFromFile(inputJSON);

    // Set simulation domain
    sysFSI.SetContainerDim(ChVector3d(bxDim, byDim, bzDim));

    auto initSpace0 = sysFSI.GetInitialSpacing();
    ChVector3d cMin = ChVector3d(-5 * bxDim, -byDim / 2.0 - initSpace0 / 2.0, -5 * bzDim);
    ChVector3d cMax = ChVector3d(5 * bxDim, byDim / 2.0 + initSpace0 / 2.0, 5 * bzDim);
    sysFSI.SetBoundaries(cMin, cMax);

    // Set SPH discretization type, consistent or inconsistent
    sysFSI.SetDiscreType(false, false);

    // Set wall boundary condition
    sysFSI.SetWallBC(BceVersion::ADAMI);

    // Set rigid body boundary condition
    sysFSI.SetRigidBodyBC(BceVersion::ADAMI);

    // Create SPH particles of fluid region
    chrono::utils::ChGridSampler<> sampler(initSpace0);
    ChVector3d boxCenter(-bxDim / 2 + fxDim / 2, 0, fzDim / 2);
    ChVector3d boxHalfDim(fxDim / 2 - initSpace0, fyDim / 2, fzDim / 2 - initSpace0);
    chrono::utils::ChGenerator::PointVector points = sampler.SampleBox(boxCenter, boxHalfDim);
    size_t numPart = points.size();
    for (int i = 0; i < numPart; i++) {
        sysFSI.AddSPHParticle(points[i]);
    }

    // Create solids
    auto mesh = Create_MB_FE(sysMBS, sysFSI);

    // Initialize FSI system
    sysFSI.Initialize();

    // Create oputput directories
    if (!filesystem::create_directory(filesystem::path(out_dir))) {
        cerr << "Error creating directory " << out_dir << endl;
        return 1;
    }
    out_dir = out_dir + "/" + sysFSI.GetPhysicsProblemString() + "_" + sysFSI.GetSphSolverTypeString();
    if (!filesystem::create_directory(filesystem::path(out_dir))) {
        cerr << "Error creating directory " << out_dir << endl;
        return 1;
    }
    if (!filesystem::create_directory(filesystem::path(out_dir + "/particles"))) {
        cerr << "Error creating directory " << out_dir + "/particles" << endl;
        return 1;
    }
    if (!filesystem::create_directory(filesystem::path(out_dir + "/fsi"))) {
        cerr << "Error creating directory " << out_dir + "/fsi" << endl;
        return 1;
    }
    if (!filesystem::create_directory(filesystem::path(out_dir + "/vtk"))) {
        cerr << "Error creating directory " << out_dir + "/vtk" << endl;
        return 1;
    }
    if (!filesystem::create_directory(filesystem::path(out_dir + "/snapshots"))) {
        cerr << "Error creating directory " << out_dir + "/snapshots" << endl;
        return 1;
    }

    // Create a run-tme visualizer
#ifndef CHRONO_OPENGL
    if (vis_type == ChVisualSystem::Type::OpenGL)
        vis_type = ChVisualSystem::Type::VSG;
#endif
#ifndef CHRONO_VSG
    if (vis_type == ChVisualSystem::Type::VSG)
        vis_type = ChVisualSystem::Type::OpenGL;
#endif
#if !defined(CHRONO_OPENGL) && !defined(CHRONO_VSG)
    render = false;
#endif

    std::shared_ptr<ChFsiVisualization> visFSI;
    if (render) {
        switch (vis_type) {
            case ChVisualSystem::Type::OpenGL:
#ifdef CHRONO_OPENGL
                visFSI = chrono_types::make_shared<ChFsiVisualizationGL>(&sysFSI);
                visFSI->AddCamera(ChVector3d(0, -2, 0.25), ChVector3d(0, 0, 0.25));
#endif
                break;
            case ChVisualSystem::Type::VSG: {
#ifdef CHRONO_VSG
                visFSI = chrono_types::make_shared<ChFsiVisualizationVSG>(&sysFSI);
                visFSI->AddCamera(ChVector3d(0, -4, 0.25), ChVector3d(0, 0, 0.25));
#endif
                break;
            }
        }

        visFSI->SetTitle("Chrono::FSI flexible cable");
<<<<<<< HEAD
        visFSI->SetVerbose(verbose);
=======
>>>>>>> 3cde9ef6
        visFSI->SetSize(1920, 1200);
        visFSI->SetCameraMoveScale(1.0f);
        visFSI->EnableBoundaryMarkers(true);
        visFSI->EnableFlexBodyMarkers(true);
        visFSI->SetColorFlexBodyMarkers(ChColor(1, 1, 1));
        visFSI->SetRenderMode(ChFsiVisualization::RenderMode::SOLID);
        visFSI->SetParticleRenderMode(ChFsiVisualization::RenderMode::SOLID);
        visFSI->SetSPHColorCallback(chrono_types::make_shared<VelocityColorCallback>(0, 2.5));
        visFSI->AttachSystem(&sysMBS);
        visFSI->Initialize();
    }

// Set MBS solver
#ifdef CHRONO_PARDISO_MKL
    auto mkl_solver = chrono_types::make_shared<ChSolverPardisoMKL>();
    mkl_solver->LockSparsityPattern(true);
    sysMBS.SetSolver(mkl_solver);
#else
    auto solver = chrono_types::make_shared<ChSolverMINRES>();
    sysMBS.SetSolver(solver);
    solver->SetMaxIterations(2000);
    solver->SetTolerance(1e-12);
    solver->EnableDiagonalPreconditioner(true);
    solver->SetVerbose(false);
#endif

    // Simulation loop
    double dT = sysFSI.GetStepSize();
    double time = 0.0;
    int sim_frame = 0;
    int out_frame = 0;
    int render_frame = 0;

    ChTimer timer;
    timer.start();
    while (time < t_end) {
        if (verbose)
            cout << sim_frame << " time: " << time << endl;

        if (output && time >= out_frame / output_fps) {
            if (verbose)
                cout << " -- Output frame " << out_frame << " at t = " << time << endl;

            sysFSI.PrintParticleToFile(out_dir + "/particles");
            sysFSI.PrintFsiInfoToFile(out_dir + "/fsi", time);

            std::ostringstream filename;
            filename << out_dir << "/vtk/flex_body." << std::setw(5) << std::setfill('0') << out_frame + 1 << ".vtk";
            fea::ChMeshExporter::WriteFrame(mesh, out_dir + "/Flex_MESH.vtk", filename.str());

            out_frame++;
        }

        // Render FSI system
        if (render && time >= render_frame / render_fps) {
            if (!visFSI->Render())
                break;

            if (snapshots) {
                if (verbose)
                    cout << " -- Snapshot frame " << render_frame << " at t = " << time << endl;
                std::ostringstream filename;
                filename << out_dir << "/snapshots/img_" << std::setw(5) << std::setfill('0') << render_frame + 1
                         << ".bmp";
                visFSI->GetVisualSystem()->WriteImageToFile(filename.str());
            }

            render_frame++;
        }

        sysFSI.DoStepDynamics_FSI();

        time += dT;
        sim_frame++;
    }
    timer.stop();
    cout << "\nSimulation time: " << timer() << " seconds\n" << endl;

    return 0;
}

// -----------------------------------------------------------------------------
// Create the solid objects in the MBD system and their counterparts in the FSI system

std::shared_ptr<fea::ChMesh> Create_MB_FE(ChSystemSMC& sysMBS, ChSystemFsi& sysFSI) {
    sysMBS.SetGravitationalAcceleration(ChVector3d(0, 0, 0));
    sysFSI.SetGravitationalAcceleration(ChVector3d(0, 0, -9.81));

    auto ground = chrono_types::make_shared<ChBody>();
    ground->SetFixed(true);
    ground->EnableCollision(false);
    sysMBS.AddBody(ground);

    // FSI representation of walls
    sysFSI.AddBoxContainerBCE(ground,                                         //
                              ChFrame<>(ChVector3d(0, 0, bzDim / 2), QUNIT),  //
                              ChVector3d(bxDim, byDim, bzDim),                //
                              ChVector3i(2, 0, -1));

    auto initSpace0 = sysFSI.GetInitialSpacing();

    // Create an FEA mesh representing a cantilever beam modeled with ANCF cable elements
    auto mesh = chrono_types::make_shared<fea::ChMesh>();
    std::vector<std::vector<int>> _1D_elementsNodes_mesh;

    auto msection_cable = chrono_types::make_shared<ChBeamSectionCable>();
    msection_cable->SetDiameter(initSpace0);
    msection_cable->SetYoungModulus(E);
    msection_cable->SetDensity(density);
    msection_cable->SetRayleighDamping(BeamRayleighDamping);

    ChBuilderCableANCF builder;
    std::vector<std::vector<int>> node_nbrs;
    builder.BuildBeam(mesh,                                  // FEA mesh with nodes and elements
                      msection_cable,                        // section material for cable elements
                      num_cable_element,                     // number of elements in the segment
                      ChVector3d(loc_x, 0.0, length_cable),  // beam start point
                      ChVector3d(loc_x, 0.0, initSpace0),    // beam end point
                      _1D_elementsNodes_mesh,                // node indices
                      node_nbrs                              // neighbor node indices
    );

    auto node = std::dynamic_pointer_cast<ChNodeFEAxyzD>(builder.GetLastBeamNodes().back());
    auto pos_const = chrono_types::make_shared<ChLinkNodeFrame>();
    pos_const->Initialize(node, ground);
    sysMBS.Add(pos_const);

    auto dir_const = chrono_types::make_shared<ChLinkNodeSlopeFrame>();
    dir_const->Initialize(node, ground);
    dir_const->SetDirectionInAbsoluteCoords(node->GetSlope1());
    sysMBS.Add(dir_const);

    // Add the mesh to the MBS system
    sysMBS.Add(mesh);
<<<<<<< HEAD

    // Add the mesh to the FSI system (only these meshes interact with the fluid)
    sysFSI.AddFsiMesh1D(mesh);

    return mesh;
}

// -----------------------------------------------------------------------------

bool GetProblemSpecs(int argc,
                     char** argv,
                     std::string& inputJSON,
                     double& t_end,
                     bool& verbose,
                     bool& output,
                     double& output_fps,
                     bool& render,
                     double& render_fps,
                     bool& snapshots) {
    ChCLI cli(argv[0], "Flexible plate FSI demo");

    cli.AddOption<std::string>("Input", "inputJSON", "Problem specification file [JSON format]", inputJSON);
    cli.AddOption<double>("Input", "t_end", "Simulation duration [s]", std::to_string(t_end));

    cli.AddOption<bool>("Output", "quiet", "Disable verbose terminal output");

    cli.AddOption<bool>("Output", "output", "Enable collection of output files");
    cli.AddOption<double>("Output", "output_fps", "Output frequency [fps]", std::to_string(output_fps));

    cli.AddOption<bool>("Visualization", "no_vis", "Disable run-time visualization");
    cli.AddOption<double>("Visualization", "render_fps", "Render frequency [fps]", std::to_string(render_fps));
    cli.AddOption<bool>("Visualization", "snapshots", "Enable writing snapshot image files");

    if (!cli.Parse(argc, argv)) {
        cli.Help();
        return false;
    }

    inputJSON = cli.Get("inputJSON").as<std::string>();
    t_end = cli.GetAsType<double>("t_end");

    verbose = !cli.GetAsType<bool>("quiet");
    output = cli.GetAsType<bool>("output");
    render = !cli.GetAsType<bool>("no_vis");
    snapshots = cli.GetAsType<bool>("snapshots");

    output_fps = cli.GetAsType<double>("output_fps");
    render_fps = cli.GetAsType<double>("render_fps");
=======

    // fluid representation of flexible bodies
    bool multilayer = true;
    bool removeMiddleLayer = true;
    sysFSI.AddFEAmeshBCE(mesh, node_nbrs, _1D_elementsNodes_mesh, std::vector<std::vector<int>>(),
                         true, false, multilayer, removeMiddleLayer, 1, 0);

    sysFSI.AddFsiMesh(mesh, _1D_elementsNodes_mesh, std::vector<std::vector<int>>());

    return mesh;
}

// -----------------------------------------------------------------------------

bool GetProblemSpecs(int argc,
                     char** argv,
                     std::string& inputJSON,
                     double& t_end,
                     bool& verbose,
                     bool& output,
                     double& output_fps,
                     bool& render,
                     double& render_fps,
                     bool& snapshots) {
    ChCLI cli(argv[0], "Flexible plate FSI demo");

    cli.AddOption<std::string>("Input", "inputJSON", "Problem specification file [JSON format]", inputJSON);
    cli.AddOption<double>("Input", "t_end", "Simulation duration [s]", std::to_string(t_end));

    cli.AddOption<bool>("Output", "quiet", "Disable verbose terminal output");

    cli.AddOption<bool>("Output", "output", "Enable collection of output files");
    cli.AddOption<double>("Output", "output_fps", "Output frequency [fps]", std::to_string(output_fps));

    cli.AddOption<bool>("Visualization", "no_vis", "Disable run-time visualization");
    cli.AddOption<double>("Visualization", "render_fps", "Render frequency [fps]", std::to_string(render_fps));
    cli.AddOption<bool>("Visualization", "snapshots", "Enable writing snapshot image files");

    if (!cli.Parse(argc, argv)) {
        cli.Help();
        return false;
    }

    inputJSON = cli.Get("inputJSON").as<std::string>();
    t_end = cli.GetAsType<double>("t_end");

    verbose = !cli.GetAsType<bool>("quiet");
    output = cli.GetAsType<bool>("output");
    render = !cli.GetAsType<bool>("no_vis");
    snapshots = cli.GetAsType<bool>("snapshots");

    output_fps = cli.GetAsType<double>("output_fps");
    render_fps = cli.GetAsType<double>("render_fps");

    return true;
>>>>>>> 3cde9ef6
}<|MERGE_RESOLUTION|>--- conflicted
+++ resolved
@@ -101,11 +101,7 @@
 
 int main(int argc, char* argv[]) {
     // Parse command line arguments
-<<<<<<< HEAD
-    std::string inputJSON = GetChronoDataFile("fsi/input_json/demo_FSI_Flexible_Flat_Plate_Explicit.json");
-=======
     std::string inputJSON = GetChronoDataFile("fsi/input_json/demo_FSI_Flexible_Cable_Granular.json");
->>>>>>> 3cde9ef6
     double t_end = 10.0;
     bool verbose = true;
     bool output = false;
@@ -218,10 +214,7 @@
         }
 
         visFSI->SetTitle("Chrono::FSI flexible cable");
-<<<<<<< HEAD
         visFSI->SetVerbose(verbose);
-=======
->>>>>>> 3cde9ef6
         visFSI->SetSize(1920, 1200);
         visFSI->SetCameraMoveScale(1.0f);
         visFSI->EnableBoundaryMarkers(true);
@@ -356,7 +349,6 @@
 
     // Add the mesh to the MBS system
     sysMBS.Add(mesh);
-<<<<<<< HEAD
 
     // Add the mesh to the FSI system (only these meshes interact with the fluid)
     sysFSI.AddFsiMesh1D(mesh);
@@ -405,61 +397,6 @@
 
     output_fps = cli.GetAsType<double>("output_fps");
     render_fps = cli.GetAsType<double>("render_fps");
-=======
-
-    // fluid representation of flexible bodies
-    bool multilayer = true;
-    bool removeMiddleLayer = true;
-    sysFSI.AddFEAmeshBCE(mesh, node_nbrs, _1D_elementsNodes_mesh, std::vector<std::vector<int>>(),
-                         true, false, multilayer, removeMiddleLayer, 1, 0);
-
-    sysFSI.AddFsiMesh(mesh, _1D_elementsNodes_mesh, std::vector<std::vector<int>>());
-
-    return mesh;
-}
-
-// -----------------------------------------------------------------------------
-
-bool GetProblemSpecs(int argc,
-                     char** argv,
-                     std::string& inputJSON,
-                     double& t_end,
-                     bool& verbose,
-                     bool& output,
-                     double& output_fps,
-                     bool& render,
-                     double& render_fps,
-                     bool& snapshots) {
-    ChCLI cli(argv[0], "Flexible plate FSI demo");
-
-    cli.AddOption<std::string>("Input", "inputJSON", "Problem specification file [JSON format]", inputJSON);
-    cli.AddOption<double>("Input", "t_end", "Simulation duration [s]", std::to_string(t_end));
-
-    cli.AddOption<bool>("Output", "quiet", "Disable verbose terminal output");
-
-    cli.AddOption<bool>("Output", "output", "Enable collection of output files");
-    cli.AddOption<double>("Output", "output_fps", "Output frequency [fps]", std::to_string(output_fps));
-
-    cli.AddOption<bool>("Visualization", "no_vis", "Disable run-time visualization");
-    cli.AddOption<double>("Visualization", "render_fps", "Render frequency [fps]", std::to_string(render_fps));
-    cli.AddOption<bool>("Visualization", "snapshots", "Enable writing snapshot image files");
-
-    if (!cli.Parse(argc, argv)) {
-        cli.Help();
-        return false;
-    }
-
-    inputJSON = cli.Get("inputJSON").as<std::string>();
-    t_end = cli.GetAsType<double>("t_end");
-
-    verbose = !cli.GetAsType<bool>("quiet");
-    output = cli.GetAsType<bool>("output");
-    render = !cli.GetAsType<bool>("no_vis");
-    snapshots = cli.GetAsType<bool>("snapshots");
-
-    output_fps = cli.GetAsType<double>("output_fps");
-    render_fps = cli.GetAsType<double>("render_fps");
 
     return true;
->>>>>>> 3cde9ef6
 }