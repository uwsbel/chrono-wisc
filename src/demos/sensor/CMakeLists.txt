#--------------------------------------------------------------
# List of all sensor demos

set(DEMOS
<<<<<<< HEAD
	# demo_SEN_buildtest
  # demo_SEN_calc_inertia
  demo_SEN_camera
  # demo_SEN_phys_cam
  demo_SEN_JSON
  demo_SEN_lidar
=======
>>>>>>> d8ce56a6
  demo_SEN_GPSIMU
)

if(CH_USE_SENSOR_OPTIX)

  set(DEMOS ${DEMOS}
      demo_SEN_buildtest
      demo_SEN_JSON
      demo_SEN_camera
      demo_SEN_lidar
      demo_SEN_radar
      demo_SEN_radar1
      demo_SEN_tachometer  
  )

  # Demos that combine sensor simulation with vehicle dynamics
  if(CH_ENABLE_MODULE_IRRLICHT AND CH_ENABLE_MODULE_VEHICLE AND CH_ENABLE_MODULE_VEHICLE_MODELS)
      set(DEMOS ${DEMOS}
        demo_SEN_HMMWV
        demo_SEN_Gator
        demo_SEN_deformableSoil
      )
  endif()
  
  # Demos that require tensorrt
  if(CH_USE_SENSOR_TENSORRT)
      set(DEMOS ${DEMOS}
        demo_SEN_NNCamera
      )
  endif()

endif()

#--------------------------------------------------------------
# Include directories, compiler flags, libraries

list(APPEND LIBRARIES Chrono_core)
list(APPEND LIBRARIES "Chrono_sensor")

if(CH_ENABLE_MODULE_IRRLICHT)
    list(APPEND LIBRARIES "Chrono_irrlicht")
endif()

if(CH_ENABLE_MODULE_VEHICLE) 
   if(CH_ENABLE_MODULE_IRRLICHT)
      list(APPEND LIBRARIES "Chrono_vehicle")
      list(APPEND LIBRARIES "Chrono_vehicle_irrlicht")
   endif()
   if(CH_ENABLE_MODULE_VEHICLE_MODELS)
      list(APPEND LIBRARIES "ChronoModels_vehicle")
   endif()
endif()

# if(${CMAKE_SYSTEM_NAME} MATCHES "Darwin")
#   set(LINKER_FLAGS  "${LINKER_FLAGS} -framework IOKit -framework Cocoa -framework OpenGL")
# endif()

# # if(ENABLE_MODULE_SENSOR)
# #     add_executable(demo_SEN_calc_inertia demo_SEN_calc_inertia.cpp)
# #     target_link_libraries(demo_SEN_calc_inertia PRIVATE Chrono::ChronoEngine Chrono::ChronoSensor)
# # endif()

#--------------------------------------------------------------
# Add executables

message(STATUS "Add demo programs for SENSOR module")

foreach(PROGRAM ${DEMOS})
  # MESSAGE(STATUS "...add ${PROGRAM}")

  add_executable(${PROGRAM}  "${PROGRAM}.cpp")
  source_group(""  FILES  "${PROGRAM}.cpp")

  # Visual Studio needs to have the debugger working directory set explicitly to the output directory
  # (specifically, so that the data directory is found when running demos in the debugger)
  set_property(TARGET ${PROGRAM} PROPERTY VS_DEBUGGER_WORKING_DIRECTORY "$<TARGET_FILE_DIR:${PROGRAM}>")
  target_link_libraries(${PROGRAM} ${LIBRARIES})
  if(MSVC)
    set_target_properties(${PROGRAM} PROPERTIES MSVC_RUNTIME_LIBRARY ${CH_MSVC_RUNTIME_LIBRARY})
  endif()

  install(TARGETS ${PROGRAM} CONFIGURATIONS Release DESTINATION ${CH_INSTALL_DEMO})

endforeach()

#--------------------------------------------------------------
# Demos that are self-determining

add_subdirectory(demo_SEN_rl_infer)<|MERGE_RESOLUTION|>--- conflicted
+++ resolved
@@ -2,15 +2,7 @@
 # List of all sensor demos
 
 set(DEMOS
-<<<<<<< HEAD
-	# demo_SEN_buildtest
   # demo_SEN_calc_inertia
-  demo_SEN_camera
-  # demo_SEN_phys_cam
-  demo_SEN_JSON
-  demo_SEN_lidar
-=======
->>>>>>> d8ce56a6
   demo_SEN_GPSIMU
 )
 
@@ -20,6 +12,7 @@
       demo_SEN_buildtest
       demo_SEN_JSON
       demo_SEN_camera
+      # demo_SEN_phys_cam
       demo_SEN_lidar
       demo_SEN_radar
       demo_SEN_radar1
