--- conflicted
+++ resolved
@@ -50,11 +50,8 @@
 const char ChFilterRadarXYZAccessName[] = "ChFilterRadarXYZAccess";
 const char ChFilterTachometerAccessName[] = "ChFilterTachometerAccess";
 const char ChFilterDepthAccessName[] = "ChFilterDepthAccess";
-<<<<<<< HEAD
 const char ChFilterFloat4AccessName[] = "ChFilterFloat4Access";
-=======
 const char ChFilterNormalAccessName[] = "ChFilterNormalAccess";  /// 3 channel float array
->>>>>>> 691dc20a
 
 /// Base class for a chrono sensor. A specific sensor can inherit from here
 class CH_SENSOR_API ChSensor {
