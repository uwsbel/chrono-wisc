--- conflicted
+++ resolved
@@ -382,16 +382,12 @@
     // camera pinhole raygen
     CreateOptixProgramGroup(m_camera_raygen_group, OPTIX_PROGRAM_GROUP_KIND_RAYGEN, nullptr, nullptr,
                             m_camera_raygen_module, "__raygen__camera");
-<<<<<<< HEAD
     
     // physics-based camera raygen
     CreateOptixProgramGroup(m_phys_camera_raygen_group, OPTIX_PROGRAM_GROUP_KIND_RAYGEN, nullptr, nullptr,
                             m_camera_raygen_module, "__raygen__phys_camera"); // __raygen__phys_camera in camera.cu
     
     // // camera fov lens raygen
-=======
-    // camera fov lens raygen
->>>>>>> db2ac094
     // CreateOptixProgramGroup(m_camera_fov_lens_raygen_group, OPTIX_PROGRAM_GROUP_KIND_RAYGEN, nullptr, nullptr,
     //                         m_camera_raygen_module, "__raygen__camera_fov_lens");
     
