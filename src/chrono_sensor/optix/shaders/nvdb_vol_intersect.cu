--- conflicted
+++ resolved
@@ -84,6 +84,7 @@
 
         
         //printf("NVDBVolIS: orig: (%f,%f,%f), dir:(%f,%f,%f)\n", ray_orig.x,ray_orig.y, ray_orig.z, ray_dir.x, ray_dir.y, ray_dir.z);
+        //printf("NVDBVolIS: orig: (%f,%f,%f), dir:(%f,%f,%f)\n", ray_orig.x,ray_orig.y, ray_orig.z, ray_dir.x, ray_dir.y, ray_dir.z);
         // check if near is less than far
         if (dist_near <= dist_far) {
             float3 p = make_float3(0);
@@ -182,13 +183,7 @@
         // Get ray origin in grid space
         const Vec3T eye = grid->worldToIndex(ray_orig_v);
         const Vec3T dir = grid->worldToIndex(ray_dir_v);
-<<<<<<< HEAD
-
-        /*printf("NVDBVolIS: orig: (%f,%f,%f), dir:(%f,%f,%f), IdxEye:(%f,%f,%f), IdxDir: (%f,%f,%f) \n", ray_orig.x,
-               ray_orig.y, ray_orig.z, ray_dir.x, ray_dir.y, ray_dir.z, eye[0], eye[1], eye[2], dir[0], dir[1], dir[2]);*/
-=======
         
->>>>>>> dbcc9da4
 
         // check if ray intersects grid
         nanovdb::Ray<float> iRay(eye, dir, ray_tmin, ray_tmax);
