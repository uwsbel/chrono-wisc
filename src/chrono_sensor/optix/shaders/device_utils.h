--- conflicted
+++ resolved
@@ -126,7 +126,6 @@
     return reinterpret_cast<PerRayData_depthCamera*>(ints_as_pointer(opt0, opt1));
 }
 
-<<<<<<< HEAD
 __device__ __inline__ PerRayData_transientCamera* getTransientCameraPRD() {
     unsigned int opt0 = optixGetPayload_0();
     unsigned int opt1 = optixGetPayload_1();
@@ -140,13 +139,24 @@
 }
 
 
-=======
+__device__ __inline__ PerRayData_transientCamera* getTransientCameraPRD() {
+    unsigned int opt0 = optixGetPayload_0();
+    unsigned int opt1 = optixGetPayload_1();
+    return reinterpret_cast<PerRayData_transientCamera *>(ints_as_pointer(opt0, opt1));
+}
+
+__device__ __inline__ PerRayData_laserSampleRay* getLaserPRD() {
+    unsigned int opt0 = optixGetPayload_0();
+    unsigned int opt1 = optixGetPayload_1();
+    return reinterpret_cast<PerRayData_laserSampleRay*>(ints_as_pointer(opt0, opt1));
+}
+
+
 __device__ __inline__ PerRayData_normalCamera* getNormalCameraPRD() {
     unsigned int opt0 = optixGetPayload_0();
     unsigned int opt1 = optixGetPayload_1();
     return reinterpret_cast<PerRayData_normalCamera*>(ints_as_pointer(opt0, opt1));
 }
->>>>>>> 691dc20a
 
 __device__ __inline__ PerRayData_lidar* getLidarPRD() {
     unsigned int opt0 = optixGetPayload_0();
@@ -202,7 +212,6 @@
     return prd;
 };
 
-<<<<<<< HEAD
 __device__ __inline__ PerRayData_transientCamera default_transientCamera_prd(int pixel_index) {
     PerRayData_transientCamera prd = {};
     prd.color = make_float3(0.f, 0.f, 0.f);
@@ -235,14 +244,12 @@
     prd.depth = 0;
 }
 
-=======
 __device__ __inline__ PerRayData_normalCamera default_normalCamera_prd() {
     PerRayData_normalCamera prd = {};
     prd.normal = make_float3(0.f, 0.f, 0.f);
     return prd;
 };
 
->>>>>>> 691dc20a
 __device__ __inline__ PerRayData_semantic default_semantic_prd() {
     PerRayData_semantic prd = {};
     prd.class_id = 0;
