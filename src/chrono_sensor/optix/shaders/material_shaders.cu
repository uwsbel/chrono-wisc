// =============================================================================
// PROJECT CHRONO - http://projectchrono.org
//
// Copyright (c) 2019 projectchrono.org
// All rights reserved.
//
// Use of this source code is governed by a BSD-style license that can be found
// in the LICENSE file at the top level of the distribution and at
// http://projectchrono.org/license-chrono.txt.
//
// =============================================================================
// Authors: Asher Elmquist, Han Wang, Yan Xiao
// =============================================================================
//
// RT kernels for material shading
//
// =============================================================================

#ifdef _WIN32
    #ifndef NOMINMAX
        #define NOMINMAX
    #endif
#endif

#include "chrono_sensor/optix/shaders/device_utils.h"
// #include <iostream>

#ifdef USE_SENSOR_NVDB
#include <nanovdb/NanoVDB.h>
#include <nanovdb/util/Ray.h>
#include <nanovdb/util/HDDA.h>
#endif

static __device__ __inline__ float3 CrossProduct(const float3& a, const float3& b){

    return {(a.y * b.z) - (b.y * a.z),
            (a.z * b.x) - (b.z * a.x),
            (a.x * b.y) - (b.x * a.y)};
}

static __device__ __inline__ float NormalDist(const float& NdH, const float& roughness) {
    float rough_sqr = roughness * roughness;
    float den_2 = NdH * NdH * (rough_sqr - 1.f) + 1.f;
    float denominator = den_2 * den_2;
    return rough_sqr / denominator;
}

// algorithm reference: https://www.gdcvault.com/play/1024478/PBR-Diffuse-Lighting-for-GGX
static __device__ __inline__ float HammonSmith(float NdV, float NdL, const float& roughness) {
    NdV = abs(NdV);
    NdL = abs(NdL);
    float denominator = lerp(2.f * NdV * NdL, NdL + NdV, roughness);
    return 0.5f / denominator;
}

// triangle mesh querie information
__device__ __inline__ void GetTriangleData(float3& normal,
                                           unsigned int& mat_id,
                                           float2& uv,
                                           float3& tangent,
                                           const unsigned int& mesh_id) {
    const int tri_id = optixGetPrimitiveIndex();
    const float2 bary_coord = optixGetTriangleBarycentrics();

    const MeshParameters& mesh_params = params.mesh_pool[mesh_id];
    const uint4& vertex_idx = mesh_params.vertex_index_buffer[tri_id];

    const float3& v1 = make_float3(mesh_params.vertex_buffer[vertex_idx.x]);
    const float3& v2 = make_float3(mesh_params.vertex_buffer[vertex_idx.y]);
    const float3& v3 = make_float3(mesh_params.vertex_buffer[vertex_idx.z]);

    // calculate normales either from normal buffer or vertex positions
    if (mesh_params.normal_index_buffer &&
        mesh_params.normal_buffer) {  // use vertex normals if normal index buffer exists
        const uint4& normal_idx = mesh_params.normal_index_buffer[tri_id];

        normal = normalize(make_float3(mesh_params.normal_buffer[normal_idx.y]) * bary_coord.x +
                           make_float3(mesh_params.normal_buffer[normal_idx.z]) * bary_coord.y +
                           make_float3(mesh_params.normal_buffer[normal_idx.x]) * (1.0f - bary_coord.x - bary_coord.y));

    } else {  // else use face normals calculated from vertices
        normal = normalize(Cross(v2 - v1, v3 - v1));
    }

    // calculate texcoords if they exist
    if (mesh_params.uv_index_buffer && mesh_params.uv_buffer) {  // use vertex normals if normal index buffer exists
        const uint4& uv_idx = mesh_params.uv_index_buffer[tri_id];
        const float2& uv1 = mesh_params.uv_buffer[uv_idx.x];
        const float2& uv2 = mesh_params.uv_buffer[uv_idx.y];
        const float2& uv3 = mesh_params.uv_buffer[uv_idx.z];

        uv = uv2 * bary_coord.x + uv3 * bary_coord.y + uv1 * (1.0f - bary_coord.x - bary_coord.y);
        float3 e1 = v2 - v1;
        float3 e2 = v3 - v1;
        float2 delta_uv1 = uv2 - uv1;
        float2 delta_uv2 = uv3 - uv1;
        float f = 1.f / (delta_uv1.x * delta_uv2.y - delta_uv2.x * delta_uv1.y);
        tangent.x = f * (delta_uv2.y * e1.x - delta_uv1.y * e2.x);
        tangent.y = f * (delta_uv2.y * e1.y - delta_uv1.y * e2.y);
        tangent.z = f * (delta_uv2.y * e1.z - delta_uv1.y * e2.z);
        tangent = normalize(tangent);
    } else {
        uv = make_float2(0.f);
        tangent = make_float3(0.f);
    }

    // get material index
    if (mesh_params.mat_index_buffer) {                  // use vertex normals if normal index buffer exists
        mat_id += mesh_params.mat_index_buffer[tri_id];  // the material index gives an offset id
    }
}



static __device__ inline void SamplePointLight(Light pl, LightSample* ls) {
    ls->dir = normalize(pl.pos - ls->hitpoint);  // How much slow down due to derefing hitpoint twice?
    float dist = Length(pl.pos - ls->hitpoint);
    ls->dist = dist;
    ls->pdf = 1.f;
    float point_light_falloff = (pl.max_range * pl.max_range / (dist * dist + pl.max_range * pl.max_range));
    ls->L = pl.color * point_light_falloff;
}

static __device__ inline void SampleSpotLight(Light spot, LightSample* ls) {
    ls->dir = normalize(spot.pos - ls->hitpoint);  // How much slow down due to derefing hitpoint twice?
    float dist = Length(spot.pos - ls->hitpoint);
    ls->dist = dist;
    ls->pdf = 1.f;

    float cos_theta = Dot(spot.spot_dir, -1 * ls->dir);

    // Replace max range with a high intensity
    // float point_light_falloff = (spot.max_range * spot.max_range / (dist * dist + spot.max_range * spot.max_range));
    ls->L = spot.color / (dist * dist);

    float falloff;  // spot light falloff
    if (cos_theta >= spot.cos_falloff_start) {
        falloff = 1.f;
        return;
    }
    if (cos_theta < spot.cos_total_width) {
        falloff = 0.f;
        ls->L = make_float3(0.f);
        return;
    }

    float delta = (cos_theta - spot.cos_total_width) / (spot.cos_falloff_start - spot.cos_total_width);
    falloff = (delta * delta) * (delta * delta);

    ls->L = ls->L * falloff;
    // printf("falloff: %f | dist: %f | cosTheta: %f\n", falloff, dist, cos_theta*180/CUDART_PI);
}

static __device__ inline void SampleLight(Light light, LightSample* ls) {
    switch (light.type) {
        case LightType::POINT_LIGHT:
            SamplePointLight(light, ls);
            break;
        case LightType::SPOT_LIGHT:
            // printf("Sample Spot!\n");
            SampleSpotLight(light, ls);
            break;
        default:
            break;
    }
}

//=============================
// Calculating Refracted color
//=============================

static __device__ __inline__ float3 CalculateRefractedColor(
    PerRayData_camera* prd_camera,
    const int& num_blended_materials,
    unsigned int& material_id,
    const float2& uv,
    const float3& hit_point,
    const float3& ray_dir){

    float accumulated_transparency = 0.f;
    {
        for (int b = 0; b < num_blended_materials; b++) {
            // accumulate transparency by multiplication
            const MaterialParameters& mat = params.material_pool[material_id + b];
            float mat_opacity = mat.transparency;
            if (mat.opacity_tex) {  // override value with a texture if available
                mat_opacity = tex2D<float>(mat.opacity_tex, uv.x*mat.tex_scale.x, uv.y*mat.tex_scale.y);
            }
            float mat_blend_weight = 1.f / num_blended_materials;
            if (mat.weight_tex) {  // override blending with weight texture if available
                mat_blend_weight = tex2D<float>(mat.weight_tex, uv.x, uv.y);
            }
            accumulated_transparency += mat_blend_weight * mat_opacity;
        }
    }

    float3 refracted_color = make_float3(0);
    {
        if (accumulated_transparency < 1.f - 1 / 255.f) {
            float3 refract_importance = prd_camera->contrib_to_pixel * (1 - accumulated_transparency);
            if (fmaxf(refract_importance) > params.importance_cutoff && prd_camera->depth + 1 < params.max_depth) {
                PerRayData_camera prd_refraction = default_camera_prd();
                prd_refraction.integrator = prd_camera->integrator;
                prd_refraction.contrib_to_pixel = refract_importance;
                prd_refraction.rng = prd_camera->rng;
                prd_refraction.depth = prd_camera->depth + 1;
                unsigned int opt1, opt2;
                pointer_as_ints(&prd_refraction, opt1, opt2);

                // make_camera_data(make_float3(0), refract_importance, prd_camera.rnd, prd_camera.depth + 1);
                // float3 refract_dir = refract(optixGetWorldRayDirection(), world_normal, 1.f, 1.f);
                float3 refract_dir = ray_dir;  // pure transparency without refraction
                unsigned int raytype = (unsigned int)CAMERA_RAY_TYPE;
                optixTrace(params.root, hit_point, refract_dir, params.scene_epsilon, 1e16f, optixGetRayTime(),
                           OptixVisibilityMask(1), OPTIX_RAY_FLAG_NONE, 0, 1, 0, opt1, opt2, raytype);
                refracted_color = prd_refraction.color;  // TODO: not sure added here or not
            }
        }
    }

    return refracted_color;
}

//=====================================================
// Calculating Surface reflection toward light sources
//=====================================================

static __device__ __inline__ float3 CalculateReflectedColor(
    PerRayData_camera* prd_camera,
    const int& num_blended_materials,
    unsigned int& material_id,
    const float2& uv,
    const float3& hit_point,
    const float3& world_normal,
    const float3& ray_dir){

    float NdV = Dot(world_normal, -ray_dir);
    float3 light_reflected_color = make_float3(0.0f);
    {
        // iterate through the lights
        for (int i = 0; i < params.num_lights; i++) {
            Light l = params.lights[i];
            LightSample ls;
            ls.hitpoint = hit_point;
            ls.wo = -ray_dir;
            ls.n = world_normal;
            SampleLight(l, &ls);
            if (ls.pdf > 0 && fmaxf(ls.L) > 0) {
                float NdL = Dot(world_normal, ls.dir);
                // if we think we can see the light, let's see if we are correct
                if (NdL > 0.0f) {
                    // check shadows
                    PerRayData_shadow prd_shadow = default_shadow_prd();
                    prd_shadow.depth = prd_camera->depth + 1;
                    prd_shadow.ramaining_dist = ls.dist;
                    unsigned int opt1;
                    unsigned int opt2;
                    pointer_as_ints(&prd_shadow, opt1, opt2);
                    unsigned int raytype = (unsigned int)SHADOW_RAY_TYPE;
                    optixTrace(params.root, hit_point, ls.dir, params.scene_epsilon, ls.dist,
                               optixGetRayTime(), OptixVisibilityMask(1), OPTIX_RAY_FLAG_NONE, 0, 1, 0, opt1, opt2,
                               raytype);

                    float3 light_attenuation = prd_shadow.attenuation;


                    float3 incoming_light_ray = ls.L * light_attenuation  * NdL;

                    if (fmaxf(incoming_light_ray) > 0.0f) {
                        float3 halfway = normalize(ls.dir - ray_dir);
                        float NdV = Dot(world_normal, -ray_dir);
                        float NdH = Dot(world_normal, halfway);
                        float VdH = Dot(-ray_dir, halfway);

                        for (int b = 0; b < num_blended_materials; b++) {
                            const MaterialParameters& mat = params.material_pool[material_id + b];
                            float3 subsurface_albedo = mat.Kd;
                            if (mat.kd_tex) {
                                const float4 tex = tex2D<float4>(mat.kd_tex, uv.x*mat.tex_scale.x, uv.y*mat.tex_scale.y);
                                // transfer sRGB texture into linear color space.
                                subsurface_albedo = Pow(make_float3(tex.x, tex.y, tex.z), 2.2);
                            }
                            float roughness = mat.roughness;
                            if (mat.roughness_tex) {
                                roughness = tex2D<float>(mat.roughness_tex, uv.x*mat.tex_scale.x, uv.y*mat.tex_scale.y);
                            }
                            float metallic = mat.metallic;
                            if (mat.metallic_tex) {
                                metallic = tex2D<float>(mat.metallic_tex, uv.x*mat.tex_scale.x, uv.y*mat.tex_scale.y);
                            }
                            float transparency = mat.transparency;
                            if (mat.opacity_tex) {  // override value with a texture if available
                                transparency = tex2D<float>(mat.opacity_tex, uv.x*mat.tex_scale.x, uv.y*mat.tex_scale.y);
                            }
                            float mat_blend_weight = 1.f / num_blended_materials;
                            if (mat.weight_tex) {  // override blending with weight texture if available
                                mat_blend_weight = tex2D<float>(mat.weight_tex, uv.x, uv.y);
                            }

                            float3 F = make_float3(0.0f);
                            // float3 subsurface_albedo_updated = subsurface_albedo;
                            // === dielectric workflow
                            if (mat.use_specular_workflow) {
                                float3 specular = mat.Ks;
                                if (mat.ks_tex) {
                                    const float4 tex = tex2D<float4>(mat.ks_tex,uv.x*mat.tex_scale.x, uv.y*mat.tex_scale.y);
                                    specular = make_float3(tex.x, tex.y, tex.z);
                                }
                                float3 F0 = specular * 0.08f;
                                F = fresnel_schlick(VdH, 5.f, F0,
                                                    make_float3(1.f) /*make_float3(fresnel_max) it is usually 1*/);
                            } else {
                                float3 default_dielectrics_F0 = make_float3(0.04f);
                                F = metallic * subsurface_albedo + (1 - metallic) * default_dielectrics_F0;
                                subsurface_albedo = subsurface_albedo *
                                                    (1 - metallic);  // since imetals do not do subsurface reflection
                            }

                            // Diffuse portion of reflection
                            float3 contrib_weight =
                                prd_camera->contrib_to_pixel * transparency *
                                mat_blend_weight;  // correct for transparency, light bounces, and blend weight
                            light_reflected_color +=
                                ((make_float3(1.f) - F) * subsurface_albedo * incoming_light_ray) * contrib_weight;
                            float D = NormalDist(NdH, roughness);        // 1/pi omitted
                            float G = HammonSmith(NdV, NdL, roughness);  // 4  * NdV * NdL omitted
                            float3 f_ct = F * D * G;
                            light_reflected_color += f_ct * incoming_light_ray * contrib_weight;
                        }
                    }
                }
            }
        }

        //for(int i = 0; i < params.num_lights; i++){
        //    Light light = params.lights[i];
        //    if (light.type != LightType::AREA_LIGHT)
        //        continue;
        //    AreaLight& a = static_cast<AreaLight&>(light);  

        //    float dist_to_light = Length(a.pos - hit_point); 
        //    float3 normal = CrossProduct(a.du, a.dv);
        //    
        //    if (dist_to_light < 2 * a.max_range) {
        //        
        //        float3 sampleColor = make_float3(0.0f);

        //        for(int lightSampleID = 0; lightSampleID < 5; lightSampleID++){
        //            
        //            float3 tempPos = a.pos + (curand_uniform(&prd_camera->rng)*a.du)
        //                            + (curand_uniform(&prd_camera->rng)*a.dv);
        //            
        //            float3 dir_to_light = normalize(tempPos - hit_point);
        //            float NdL = Dot(world_normal, dir_to_light);

        //            // Dot product of normal of area light and direction to light
        //            // float AdL = Dot(a.normal, dir_to_light);

        //            // Checking to see if we can hit light rays towards the source and the orientation of the area light
        //            // Allows the light ray to hit light-emitting surface part of area light
        //            
        //            if (NdL > 0.0f) {
        //                // check shadows
        //                PerRayData_shadow prd_shadow = default_shadow_prd();
        //                prd_shadow.depth = prd_camera->depth + 1;
        //                prd_shadow.ramaining_dist = dist_to_light;
        //                unsigned int opt1;
        //                unsigned int opt2;
        //                pointer_as_ints(&prd_shadow, opt1, opt2);
        //                unsigned int raytype = (unsigned int)SHADOW_RAY_TYPE;

        //                // TODO: Re-implement this multiple times with slightly different dir_to_light values to improve data sampling

        //                optixTrace(params.root, hit_point, dir_to_light, params.scene_epsilon, dist_to_light,
        //                        optixGetRayTime(), OptixVisibilityMask(1), OPTIX_RAY_FLAG_NONE, 0, 1, 0, opt1, opt2,
        //                        raytype);

        //                float3 light_attenuation = prd_shadow.attenuation;

        //                float point_light_falloff = (a.max_range * a.max_range / (dist_to_light * dist_to_light + a.max_range * a.max_range));
        //                float3 incoming_light_ray = a.color * light_attenuation * point_light_falloff * NdL;

        //                if (fmaxf(incoming_light_ray) > 0.0f) {

        //                    float3 halfway = normalize(dir_to_light - ray_dir);
        //                    float NdV = Dot(world_normal, -ray_dir);
        //                    float NdH = Dot(world_normal, halfway);
        //                    float VdH = Dot(-ray_dir, halfway);

        //                    for (int b = 0; b < num_blended_materials; b++) {
        //                        const MaterialParameters& mat = params.material_pool[material_id + b];
        //                        float3 subsurface_albedo = mat.Kd;
        //                        
        //                        if (mat.kd_tex) {
        //                            const float4 tex = tex2D<float4>(mat.kd_tex, uv.x*mat.tex_scale.x, uv.y*mat.tex_scale.y);
        //                            // transfer sRGB texture into linear color space.
        //                            subsurface_albedo = Pow(make_float3(tex.x, tex.y, tex.z), 2.2);
        //                        }

        //                        float roughness = mat.roughness;
        //                        if (mat.roughness_tex) {
        //                            roughness = tex2D<float>(mat.roughness_tex, uv.x*mat.tex_scale.x, uv.y*mat.tex_scale.y);
        //                        }
        //                        float metallic = mat.metallic;
        //                        if (mat.metallic_tex) {
        //                            metallic = tex2D<float>(mat.metallic_tex, uv.x*mat.tex_scale.x, uv.y*mat.tex_scale.y);
        //                        }
        //                        float transparency = mat.transparency;
        //                        if (mat.opacity_tex) {  // override value with a texture if available
        //                            transparency = tex2D<float>(mat.opacity_tex, uv.x*mat.tex_scale.x, uv.y*mat.tex_scale.y);
        //                        }
        //                        float mat_blend_weight = 1.f / num_blended_materials;
        //                        if (mat.weight_tex) {  // override blending with weight texture if available
        //                            mat_blend_weight = tex2D<float>(mat.weight_tex, uv.x, uv.y);
        //                        }

        //                        float3 F = make_float3(0.0f);
        //                        // float3 subsurface_albedo_updated = subsurface_albedo;
        //                        // === dielectric workflow
        //                        if (mat.use_specular_workflow) {
        //                            float3 specular = mat.Ks;
        //                            if (mat.ks_tex) {
        //                                const float4 tex = tex2D<float4>(mat.ks_tex,uv.x*mat.tex_scale.x, uv.y*mat.tex_scale.y);
        //                                specular = make_float3(tex.x, tex.y, tex.z);
        //                            }
        //                            float3 F0 = specular * 0.08f;
        //                            F = fresnel_schlick(VdH, 5.f, F0,
        //                                                make_float3(1.f) /*make_float3(fresnel_max) it is usually 1*/);
        //                        } else {
        //                            float3 default_dielectrics_F0 = make_float3(0.04f);
        //                            F = metallic * subsurface_albedo + (1 - metallic) * default_dielectrics_F0;
        //                            subsurface_albedo = subsurface_albedo *
        //                                                (1 - metallic);  // since imetals do not do subsurface reflection
        //                        }

        //                        // Diffuse portion of reflection
        //                        float3 contrib_weight =
        //                            prd_camera->contrib_to_pixel * transparency *
        //                            mat_blend_weight;  // correct for transparency, light bounces, and blend weight
        //                        sampleColor +=
        //                            ((make_float3(1.f) - F) * subsurface_albedo * incoming_light_ray) * contrib_weight;
        //                        float D = NormalDist(NdH, roughness);        // 1/pi omitted
        //                        float G = HammonSmith(NdV, NdL, roughness);  // 4  * NdV * NdL omitted

        //                        float3 f_ct = F * D * G;
        //                        sampleColor += f_ct * incoming_light_ray * contrib_weight;
        //                    }
        //                }
        //            }
        //        }

        //        sampleColor = sampleColor / 5;
        //        light_reflected_color += sampleColor;
        //    }
        //}
    }

    return light_reflected_color;
}

//===========================
// Calculating Ambient Light
//===========================

static __device__ __inline__ float3 CalculateAmbientLight(
    PerRayData_camera* prd_camera,
    const int& num_blended_materials,
    unsigned int& material_id,
    const float2& uv,
    const float3& world_normal,
    const float3& ray_dir){

    float3 ambient_light = make_float3(0.0f);
    {
        if (!prd_camera->use_gi) {
            float NdV = Dot(world_normal, -ray_dir);
            for (int b = 0; b < num_blended_materials; b++) {
                const MaterialParameters& mat = params.material_pool[material_id + b];
                float3 subsurface_albedo = mat.Kd;
                if (mat.kd_tex) {
                    const float4 tex = tex2D<float4>(mat.kd_tex, uv.x*mat.tex_scale.x, uv.y*mat.tex_scale.y);
                    // transfer sRGB texture into linear color space.
                    subsurface_albedo = Pow(make_float3(tex.x, tex.y, tex.z), 2.2);
                }
                float transparency = mat.transparency;
                if (mat.opacity_tex) {  // override value with a texture if available
                    transparency = tex2D<float>(mat.opacity_tex, uv.x*mat.tex_scale.x, uv.y*mat.tex_scale.y);
                }
                float mat_blend_weight = 1.f / num_blended_materials;
                if (mat.weight_tex) {  // override blending with weight texture if available
                    mat_blend_weight = tex2D<float>(mat.weight_tex, uv.x, uv.y);
                }

                float3 contrib_weight = prd_camera->contrib_to_pixel * transparency *
                                       mat_blend_weight;  // correct for transparency, light bounces, and blend weight

                // ambient light model is partial "flashlight" ambient light, partially from normal direction
                ambient_light += params.ambient_light_color *
                                 (make_float3(NdV) + make_float3(Dot(world_normal, make_float3(0, 0, 1)) * .5f + .5f)) *
                                 subsurface_albedo * contrib_weight;
            }
        }
    }

    return ambient_light;
}

//===============================================================
// If the surface is very smoooth, trace the reflected direction
// Do this reflection regardless of GI on or off.
//===============================================================

static __device__ __inline__ float3 CalculateContributionToPixel(
    PerRayData_camera* prd_camera,
    const int& num_blended_materials,
    unsigned int& material_id,
    const float2& uv,
    const float3& world_normal,
    const float3& ray_dir,
    const float3& hit_point){
    
    float NdV = Dot(world_normal, -ray_dir);
    float3 next_contrib_to_pixel = make_float3(0.f);
    float3 next_dir = normalize(reflect(ray_dir, world_normal));
    {
        float NdL = Dot(world_normal, next_dir);
        float3 halfway = normalize(next_dir - ray_dir);
        float NdH = Dot(world_normal, halfway);
        float VdH = Dot(-ray_dir, halfway);  // Same as LdH

        for (int b = 0; b < num_blended_materials; b++) {
            const MaterialParameters& mat = params.material_pool[material_id + b];
            float3 subsurface_albedo = mat.Kd;
            if (mat.kd_tex) {
                const float4 tex = tex2D<float4>(mat.kd_tex, uv.x, uv.y);
                // transfer sRGB texture into linear color space.
                subsurface_albedo = Pow(make_float3(tex.x, tex.y, tex.z), 2.2);
            }
            float roughness = mat.roughness;
            if (mat.roughness_tex) {
                roughness = tex2D<float>(mat.roughness_tex, uv.x*mat.tex_scale.x, uv.y*mat.tex_scale.y);
            }
            float metallic = mat.metallic;
            if (mat.metallic_tex) {
                metallic = tex2D<float>(mat.metallic_tex,uv.x*mat.tex_scale.x, uv.y*mat.tex_scale.y);
            }
            float transparency = mat.transparency;
            if (mat.opacity_tex) {  // override value with a texture if available
                transparency = tex2D<float>(mat.opacity_tex,uv.x*mat.tex_scale.x, uv.y*mat.tex_scale.y);
            }
            float mat_blend_weight = 1.f / num_blended_materials;
            if (mat.weight_tex) {  // override blending with weight texture if available
                mat_blend_weight = tex2D<float>(mat.weight_tex, uv.x, uv.y);
            }

            float3 F = make_float3(0.0f);
            // === dielectric workflow
            if (mat.use_specular_workflow) {
                float3 specular = mat.Ks;
                if (mat.ks_tex) {
                    const float4 tex = tex2D<float4>(mat.ks_tex, uv.x*mat.tex_scale.x, uv.y*mat.tex_scale.y);
                    specular = make_float3(tex.x, tex.y, tex.z);
                }
                float3 F0 = specular * 0.08f;
                F = fresnel_schlick(VdH, 5.f, F0, make_float3(1.f) /*make_float3(fresnel_max) it is usually 1*/);
            } else {
                float3 default_dielectrics_F0 = make_float3(0.04f);
                F = metallic * subsurface_albedo + (1 - metallic) * default_dielectrics_F0;
            }

            float D = NormalDist(NdH, roughness);        // 1/pi omitted
            float G = HammonSmith(NdV, NdL, roughness);  // 4  * NdV * NdL omitted

            float3 f_ct = F * D * G;

            // Note only specular part appears here. Energy preserve
            // Since it is not random, PDF is 1 (normally 1/pi),
            // If the camera uses GI, then it will trace two rays. So each ray's contribution should be halfed

            // corrected for transparency, bounce contribution, and blend
            float weight = transparency * mat_blend_weight;

            // mirror correction accounts for us oversampling this direction
            // following line comes from a heuristic. Perect reflection for metalic smooth objects,
            // no reflection for rough non-metalic objects
            float mirror_correction = (1.f - roughness) * (1.f - roughness) * metallic * metallic;

            // if global illumination, ray contrib will be halved since two rays are propogated
            if (prd_camera->use_gi) {
                weight = weight*.5f;
            }

            float3 partial_contrib = mirror_correction * weight * f_ct * NdL / (4 * CUDART_PI_F);
            partial_contrib = clamp(partial_contrib, make_float3(0), make_float3(1));

            partial_contrib = partial_contrib * prd_camera->contrib_to_pixel;

            next_contrib_to_pixel += partial_contrib;
            next_contrib_to_pixel = clamp(next_contrib_to_pixel, make_float3(0), make_float3(1));
        }
    }

    float3 mirror_reflection_color = make_float3(0.0);
    {
        if (luminance(next_contrib_to_pixel) > params.importance_cutoff && prd_camera->depth + 1 < params.max_depth) {
            PerRayData_camera prd_reflection = default_camera_prd();
            prd_reflection.integrator = prd_camera->integrator;
            prd_reflection.contrib_to_pixel = next_contrib_to_pixel;
            prd_reflection.rng = prd_camera->rng;
            prd_reflection.depth = prd_camera->depth + 1;
            prd_reflection.use_gi = prd_camera->use_gi;
            unsigned int opt1, opt2;
            pointer_as_ints(&prd_reflection, opt1, opt2);
            unsigned int raytype = (unsigned int)CAMERA_RAY_TYPE;
            optixTrace(params.root, hit_point, next_dir, params.scene_epsilon, 1e16f, optixGetRayTime(),
                       OptixVisibilityMask(1), OPTIX_RAY_FLAG_NONE, 0, 1, 0, opt1, opt2, raytype);

            mirror_reflection_color = prd_reflection.color;
        }
    }

    return mirror_reflection_color;
}

//=================
// Global illumination ray
//=================

static __device__ __inline__ float3 CalculateGIReflectionColor(
    PerRayData_camera* prd_camera,
    const int& num_blended_materials,
    unsigned int& material_id,
    const float2& uv,
    const float3& world_normal,
    const float3& ray_dir,
    const float3& hit_point,
    const float3& mirror_reflection_color){

    float NdV = Dot(world_normal, -ray_dir);
    float3 gi_reflection_color = make_float3(0);

    if (prd_camera->use_gi) {
        // sample hemisphere for next ray when using global illumination
        float z1 = curand_uniform(&prd_camera->rng);
        float z2 = curand_uniform(&prd_camera->rng);
        float3 next_dir = sample_hemisphere_dir(z1, z2, world_normal);

        float NdL = Dot(world_normal, next_dir);
        float3 halfway = normalize(next_dir - ray_dir);

        float NdH = Dot(world_normal, halfway);
        float VdH = Dot(-ray_dir, halfway);  // Same as LdH

        float3 next_contrib_to_pixel = make_float3(0.f);

        for (int b = 0; b < num_blended_materials; b++) {
            const MaterialParameters& mat = params.material_pool[material_id + b];
            float3 subsurface_albedo = mat.Kd;
            if (mat.kd_tex) {
                const float4 tex = tex2D<float4>(mat.kd_tex, uv.x*mat.tex_scale.x, uv.y*mat.tex_scale.y);
                // transfer sRGB texture into linear color space.
                subsurface_albedo = Pow(make_float3(tex.x, tex.y, tex.z), 2.2);
            }
            float roughness = mat.roughness;
            if (mat.roughness_tex) {
                roughness = tex2D<float>(mat.roughness_tex, uv.x*mat.tex_scale.x, uv.y*mat.tex_scale.y);
            }
            float metallic = mat.metallic;
            if (mat.metallic_tex) {
                metallic = tex2D<float>(mat.metallic_tex, uv.x*mat.tex_scale.x, uv.y*mat.tex_scale.y);
            }
            float transparency = mat.transparency;
            if (mat.opacity_tex) {  // override value with a texture if available
                transparency = tex2D<float>(mat.opacity_tex, uv.x*mat.tex_scale.x, uv.y*mat.tex_scale.y);
            }
            float mat_blend_weight = 1.f / num_blended_materials;
            if (mat.weight_tex) {  // override blending with weight texture if available
                mat_blend_weight = tex2D<float>(mat.weight_tex, uv.x, uv.y);
            }

            float3 F = make_float3(0.0f);
            // === dielectric workflow
            if (mat.use_specular_workflow) {
                float3 specular = mat.Ks;
                if (mat.ks_tex) {
                    const float4 tex = tex2D<float4>(mat.ks_tex, uv.x*mat.tex_scale.x, uv.y*mat.tex_scale.y);
                    specular = make_float3(tex.x, tex.y, tex.z);
                }
                float3 F0 = specular * 0.08f;
                F = fresnel_schlick(VdH, 5.f, F0, make_float3(1.f) /*make_float3(fresnel_max) it is usually 1*/);
            } else {
                float3 default_dielectrics_F0 = make_float3(0.04f);
                F = metallic * subsurface_albedo + (1 - metallic) * default_dielectrics_F0;
                subsurface_albedo = subsurface_albedo*(1 - metallic);  // since metals do not do subsurface reflection
            }

            float D = NormalDist(NdH, roughness);        // 1/pi omitted
            float G = HammonSmith(NdV, NdL, roughness);  // 4  * NdV * NdL omitted
            float3 f_ct = F * D * G;

            // corrected for transparency, bounce contribution, and blend
            float3 weight = transparency * prd_camera->contrib_to_pixel * mat_blend_weight;

            // If mirror_reflection, then it will trace two rays. So each ray's contribution should be halfed
            if ((mirror_reflection_color.x < 1e-6) && (mirror_reflection_color.y < 1e-6) && (mirror_reflection_color.z < 1e-6)) {
                weight = weight*.5f;
            }

            // Specular part
            next_contrib_to_pixel += weight * f_ct * NdL;

            // Diffuse part
            F = clamp(F, make_float3(0), make_float3(1));
            next_contrib_to_pixel += weight * (make_float3(1.f) - F) * subsurface_albedo * NdL;
        }

        if (luminance(next_contrib_to_pixel) > params.importance_cutoff &&
            prd_camera->depth + 1 < params.max_depth) {
            PerRayData_camera prd_reflection = default_camera_prd();
            prd_reflection.integrator = prd_camera->integrator;
            prd_reflection.contrib_to_pixel = next_contrib_to_pixel;
            prd_reflection.rng = prd_camera->rng;
            prd_reflection.depth = prd_camera->depth + 1;
            prd_reflection.use_gi = prd_camera->use_gi;
            unsigned int opt1, opt2;
            pointer_as_ints(&prd_reflection, opt1, opt2);
            unsigned int raytype = (unsigned int)CAMERA_RAY_TYPE;
            optixTrace(params.root, hit_point, next_dir, params.scene_epsilon, 1e16f, optixGetRayTime(),
                        OptixVisibilityMask(1), OPTIX_RAY_FLAG_NONE, 0, 1, 0, opt1, opt2, raytype);
            gi_reflection_color = prd_reflection.color;  // accumulate indirect lighting color
        }
    }

    return gi_reflection_color;
}

static __device__ __inline__ void CameraShader(PerRayData_camera* prd_camera,
                                               const MaterialRecordParameters* mat_params,
                                               unsigned int& material_id,
                                               const unsigned int& num_blended_materials,
                                               const float3& world_normal,
                                               const float2& uv,
                                               const float3& tangent,
                                               const float& ray_dist,
                                               const float3& ray_orig,
                                               const float3& ray_dir) {
    //printf("MS| d: %d | contr: (%f,%f,%f)\n", prd_camera->depth, prd_camera->contrib_to_pixel.x,  prd_camera->contrib_to_pixel.y, prd_camera->contrib_to_pixel.z);
    float3 hit_point = ray_orig + ray_dir * ray_dist;

    // if not blended materials, check for transparent cards and short circuit on the transparent texture
    const MaterialParameters& mat = params.material_pool[material_id];
    if (num_blended_materials == 1) {
       

        float transparency = mat.transparency;
        // figure out tranparency
        if (mat.kd_tex) {
            const float4 tex = tex2D<float4>(mat.kd_tex,uv.x*mat.tex_scale.x, uv.y*mat.tex_scale.y);
            if (tex.w < 1e-6)
                transparency = 0.f;  // to handle transparent card textures such as tree leaves
        }

        if (mat.opacity_tex) {
            transparency = tex2D<float>(mat.opacity_tex,uv.x*mat.tex_scale.x, uv.y*mat.tex_scale.y);
        }

        // if this is perfectly transparent, we ignore it and trace the next ray (handles things like tree leaf cards)
        if (transparency < 1e-6) {
            if (prd_camera->depth + 1 < params.max_depth) {
                PerRayData_camera prd_refraction = default_camera_prd();
                prd_refraction.integrator = prd_camera->integrator;
                prd_refraction.contrib_to_pixel = prd_camera->contrib_to_pixel;
                prd_refraction.rng = prd_camera->rng;
                prd_refraction.depth = prd_camera->depth + 1;
                unsigned int opt1, opt2;
                pointer_as_ints(&prd_refraction, opt1, opt2);
                unsigned int raytype = (unsigned int)CAMERA_RAY_TYPE;
                optixTrace(params.root, hit_point, ray_dir, params.scene_epsilon, 1e16f, optixGetRayTime(),
                           OptixVisibilityMask(1), OPTIX_RAY_FLAG_NONE, 0, 1, 0, opt1, opt2, raytype);
                prd_camera->color = prd_refraction.color;
                //account for fog
                if (prd_camera->use_fog && params.fog_scattering > 0.f) {
                    float blend_alpha = expf(-params.fog_scattering * ray_dist);
                    prd_camera->color = blend_alpha * prd_camera->color + (1 - blend_alpha) * params.fog_color;
                }

                // For GI, harmless without GI
                prd_camera->albedo = prd_refraction.albedo;
                prd_camera->normal = prd_refraction.normal;
            }
            return;
        }
    }

    // for each blended material accumulate transparency, and perform traversal
    float3 refracted_color = CalculateRefractedColor(prd_camera, num_blended_materials, material_id, uv, hit_point, ray_dir);

    // for each light, traverse to light, and calculate each material's shading
    float3 light_reflected_color = CalculateReflectedColor(prd_camera, num_blended_materials, material_id, uv, hit_point, world_normal, ray_dir);

    // for each blended material, calculating total ambient light
    float3 ambient_light = CalculateAmbientLight(prd_camera, num_blended_materials, material_id, uv, world_normal, ray_dir);

    // for each blended material accumulate reflection, and perform traversal    
    float3 next_dir = normalize(reflect(ray_dir, world_normal));
    float3 mirror_reflection_color = CalculateContributionToPixel(prd_camera, num_blended_materials, material_id, uv, world_normal, ray_dir, hit_point);

    // send ray in random direction if global illumination enabled, calculate each materia's shading for a combined shading
    float3 gi_reflection_color = CalculateGIReflectionColor(prd_camera, num_blended_materials, material_id, uv, world_normal, ray_dir, hit_point, mirror_reflection_color);
    
    //=================
    // Combine all traced colors together
    //=================
    prd_camera->color = mirror_reflection_color + light_reflected_color + refracted_color;

    prd_camera->color += prd_camera->use_gi ? gi_reflection_color : ambient_light;

    // Add emissive color
    prd_camera->color += (mat.emissive_power * mat.Ke * abs(Dot(world_normal, -ray_dir)));
    

    // apply fog model
    if (prd_camera->use_fog && params.fog_scattering > 0.f) {
        float blend_alpha = expf(-params.fog_scattering * ray_dist);
        prd_camera->color = blend_alpha * prd_camera->color + (1 - blend_alpha) * params.fog_color;
    }

    //printf("Color: (%.2f,%.2f,%.2f)\n", prd_camera->color.x, prd_camera->color.y, prd_camera->color.z);
    if (prd_camera->depth == 2 && prd_camera->use_gi) {
        float3 accumulated_subsurface_albedo = make_float3(0.f);
        for (int b = 0; b < num_blended_materials; b++) {
            const MaterialParameters& mat = params.material_pool[material_id + b];
            float3 subsurface_albedo = mat.Kd;
            if (mat.kd_tex) {
                const float4 tex = tex2D<float4>(mat.kd_tex, uv.x*mat.tex_scale.x, uv.y*mat.tex_scale.y);
                // transfer sRGB texture into linear color space.
                subsurface_albedo = Pow(make_float3(tex.x, tex.y, tex.z), 2.2);
            }
            float mat_blend_weight = 1.f / num_blended_materials;
            if (mat.weight_tex) {  // override blending with weight texture if available
                mat_blend_weight = tex2D<float>(mat.weight_tex, uv.x, uv.y);
            }
            accumulated_subsurface_albedo += subsurface_albedo * mat_blend_weight;
        }
        prd_camera->albedo = accumulated_subsurface_albedo;
        prd_camera->normal = world_normal;
    }
    
}

static __device__ __inline__ void LidarShader(PerRayData_lidar* prd_lidar,
                                              const MaterialParameters& mat,
                                              const float3& world_normal,
                                              const float2& uv,
                                              const float3& tangent,
                                              const float& ray_dist,
                                              const float3& ray_orig,
                                              const float3& ray_dir) {
    prd_lidar->range = ray_dist;
    prd_lidar->intensity = mat.lidar_intensity * abs(Dot(world_normal, -ray_dir));
}

static __device__ __inline__ void RadarShader(PerRayData_radar* prd_radar,
                                              const MaterialParameters& mat,
                                              const float3& world_normal,
                                              const float2& uv,
                                              const float3& tangent,
                                              const float& ray_dist,
                                              const float3& ray_orig,
                                              const float3& ray_dir,
                                              const float3& translational_velocity,
                                              const float3& angular_velocity,
                                              const float& objectId) {
    prd_radar->range = ray_dist;
    prd_radar->rcs = mat.radar_backscatter * abs(Dot(world_normal, -ray_dir));
    float3 hit_point = ray_orig + ray_dir * ray_dist;
    float3 origin = optixTransformPointFromObjectToWorldSpace(make_float3(0, 0, 0));
    float3 r = hit_point - origin;

    prd_radar->velocity = translational_velocity + Cross(angular_velocity, r);
    prd_radar->objectId = objectId;
}

static __device__ __inline__ void ShadowShader(PerRayData_shadow* prd,
                                               const MaterialParameters& mat,
                                               const float3& world_normal,
                                               const float2& uv,
                                               const float3& tangent,
                                               const float& ray_dist,
                                               const float3& ray_orig,
                                               const float3& ray_dir) {

    float transparency = mat.transparency;
    if (mat.kd_tex) {
        const float4 tex = tex2D<float4>(mat.kd_tex, uv.x*mat.tex_scale.x, uv.y*mat.tex_scale.y);
        if (tex.w < 1e-6)
            transparency = 0.f;  // to handle transparent card textures such as tree leaves
    }
    if (mat.opacity_tex) {
        transparency = tex2D<float>(mat.opacity_tex, uv.x*mat.tex_scale.x, uv.y*mat.tex_scale.y);
    }
    float3 hit_point = ray_orig + ray_dir * ray_dist;
    //printf("Hit Point SH: (%f,%f,%f)\n", hit_point.x, hit_point.y, hit_point.z);
    float atten = 1.f - transparency;  // TODO: figure out the attenuation from the material transparency

    // if the occlusion amount is below the
    prd->attenuation = prd->attenuation * atten;

    if (fmaxf(prd->attenuation) > params.importance_cutoff && prd->depth + 1 < params.max_depth) {
        PerRayData_shadow prd_shadow = default_shadow_prd();
        prd_shadow.attenuation = prd->attenuation;
        prd_shadow.depth = prd->depth + 1;
        prd_shadow.ramaining_dist = prd->ramaining_dist - ray_dist;
        unsigned int opt1, opt2;
        pointer_as_ints(&prd_shadow, opt1, opt2);

        float3 hit_point = ray_orig + ray_dist * ray_dir;
        unsigned int raytype = (unsigned int)SHADOW_RAY_TYPE;
        optixTrace(params.root, hit_point, ray_dir, params.scene_epsilon, prd_shadow.ramaining_dist, optixGetRayTime(),
                   OptixVisibilityMask(1), OPTIX_RAY_FLAG_NONE, 0, 1, 0, opt1, opt2, raytype);

        prd->attenuation = prd_shadow.attenuation;
    }
}

static __device__ __inline__ void SemanticShader(PerRayData_semantic* prd,
                                                 const MaterialParameters& mat,
                                                 const float3& world_normal,
                                                 const float2& uv,
                                                 const float3& tangent,
                                                 const float& ray_dist,
                                                 const float3& ray_orig,
                                                 const float3& ray_dir) {
    prd->class_id = mat.class_id;
    prd->instance_id = mat.instance_id;
}

static __device__ inline void CameraHapkeShader(PerRayData_camera* prd_camera,
                                               const MaterialRecordParameters* mat_params,
                                               unsigned int& material_id,
                                               const unsigned int& num_blended_materials,
                                               const float3& world_normal,
                                               const float2& uv,
                                               const float3& tangent,
                                               const float& ray_dist,
                                               const float3& ray_orig,
                                               const float3& ray_dir){  

        
        //printf("Distance: %.2f\n", ray_dist);
        //prd_camera->color += make_float3(ray_dist, ray_dist, ray_dist);
        //prd_camera->color += make_float3(1.f,1.f,1.f);
        //return;
        //printf("Hapke Shader!\n");
        // float w = 0.32357f; // average single scattering albedo
        // float b = 0.23955f; // shape controlling parameter for the amplitude of backward and forward scatter of particles
        // float c = 0.30452f; // weighting factor that controls the contribution of backward and forward scatter.
        // float B_s0 = 1.80238f;
        // float h_s = 0.07145f;
        // float B_c0 = 0.0f;
        // float h_c = 1.0f;
        // float phi = 0.3f;
        // //float K = 1.0f;
        // float theta_p = 23.4f*(CUDART_PI_F/180);


       const MaterialParameters& mat = params.material_pool[material_id]; // Assume no blended materials for now
       float3 subsarface_albedo = mat.Kd;
       float3 specular = mat.Ks;

       // Get Hapke material parameters
       float w = mat.w;
       float b = mat.b;
       float c = mat.c;
       float B_s0 = mat.B_s0;
       float h_s = mat.h_s;
       float B_c0 = 0.0f;
       float h_c = 1.0f;
       float phi = mat.phi;
       float theta_p = mat.theta_p;

       

       float3 hit_point = ray_orig + ray_dir * ray_dist;

       float cos_e = Dot(world_normal, -ray_dir);

       float3 reflected_color = make_float3(0.0f);
       {
           for (int i = 0; i < params.num_lights; i++) {
               Light l = params.lights[i];
               LightSample ls;
               ls.hitpoint = hit_point;
               ls.wo = -ray_dir;
               ls.n = world_normal;
               SampleLight(l, &ls);
               
               float dist_to_light = ls.dist; //Length(l.pos - hit_point);
               //printf("dist_to_light:%.4f\n", dist_to_light);
               if (1) {//dist_to_light < 2 * l.max_range{ // Sun should have infinity range, so this condition will always be true for ths sun
                   float3 dir_to_light = ls.dir; //normalize(l.pos - hit_point);
                   float cos_i = Dot(dir_to_light, world_normal);
                   //printf("cos_i:%.2f",cos_i);
                   if (cos_i > 0) {

                       // Cast a shadow ray to see any attenuation of light
                       PerRayData_shadow prd_shadow = default_shadow_prd();
                       prd_shadow.depth = prd_camera->depth + 1;
                       prd_shadow.ramaining_dist = dist_to_light;
                       unsigned int opt1;
                       unsigned int opt2;
                       pointer_as_ints(&prd_shadow, opt1, opt2);
                       unsigned int raytype = (unsigned int)SHADOW_RAY_TYPE;
                       optixTrace(params.root, hit_point, dir_to_light, params.scene_epsilon, dist_to_light, optixGetRayTime(),
                               OptixVisibilityMask(1), OPTIX_RAY_FLAG_NONE, 0, 1, 0, opt1, opt2, raytype);

                       float3 light_attenuation = prd_shadow.attenuation;

                       float point_light_falloff  = 1.0f; // ??
                       float3 incoming_light_ray = ls.L * light_attenuation * cos_i;
                       //float3 incoming_light_ray = l.color * cos_i * light_attenuation; // Add attenuation later
                       //printf("incoming_light_ray: (%.2f,%.2f,%.2f)\n", incoming_light_ray.x, incoming_light_ray.y, incoming_light_ray.z);
                       if (fmaxf(incoming_light_ray) > 0.0f) {
                           
                           float cos_g = Dot(dir_to_light, -ray_dir);
                           float sin_i = sqrt(1 - (cos_i*cos_i)); // + sqrt
                           float sin_e = sqrt(1 - (cos_e*cos_e));
                           float sin_g = sqrt(1 - (cos_g*cos_g));

                           float tan_i = sin_i/cos_i;
                           float tan_e = sin_e/cos_e;

                           float cot_i = 1/tan_i;
                           float cot_e = 1/tan_e;
                           float cot_i_sq = cot_i * cot_i;
                           float cot_e_sq = cot_e * cot_e;


                           // Calculate Psi
                           float cos_psi = Dot(normalize(dir_to_light - (cos_i*world_normal)), normalize(-ray_dir - (cos_e*world_normal)));
                           float psi = acos(cos_psi);
                           float psi_half = psi/2;
                           float f_psi = expf(-2 * tan(psi_half));
                           float sin_psi_half = sin(psi_half);
                           float sin_psi_half_sq = sin_psi_half * sin_psi_half;
                           float psi_per_pi = psi/CUDART_PI_F; // TODO: Define 1/PI as a constant

                           float tan_theta_p = tan(theta_p);
                           float tan_theta_p_sq = tan_theta_p * tan_theta_p;

                           float cot_theta_p = 1/tan_theta_p;
                           float cot_theta_p_sq = cot_theta_p * cot_theta_p;

                           float E_1_i = expf((-2/CUDART_PI_F) * cot_theta_p * cot_i);
                           float E_2_i = expf((-1/CUDART_PI_F) * cot_theta_p * cot_theta_p * cot_i * cot_i);

                           float E_1_e = expf((-2/CUDART_PI_F) * cot_theta_p * cot_e);
                           float E_2_e = expf((-1/CUDART_PI_F) * cot_theta_p * cot_theta_p * cot_e * cot_e);

                           float chi_theta_p = 1 / sqrtf(1 + CUDART_PI_F * tan_theta_p_sq);
                           
                           float eta_i = chi_theta_p * (cos_i + sin_i * tan_theta_p * E_2_i / (2 - E_1_i));
                           float eta_e = chi_theta_p * (cos_e + sin_e * tan_theta_p * E_2_e / (2 - E_1_e));

                           float mu0 = cos_i;
                           float mu = cos_e;
                           float mu0_e = chi_theta_p;
                           float mu_e = chi_theta_p;
                           float S = 0.0f;
                           if (cos_i >= cos_g) { // for x,y \in [0,pi], if x <= y => cos(x) >= cos(y)
                               mu0_e *= cos_i + sin_i * tan_theta_p * (cos_psi * E_2_e + sin_psi_half_sq * E_2_i) / (2 - E_1_e - psi_per_pi * E_1_i);

                               mu_e *= cos_e + sin_e * tan_theta_p * (E_2_e - sin_psi_half_sq * E_2_i) / (2 - E_1_e - psi_per_pi * E_1_i);

                               S = mu_e / eta_e * mu0 / eta_i * chi_theta_p / (1 - f_psi + f_psi * chi_theta_p * (mu0/eta_i));
                           }else {
                               mu0_e *= cos_i + sin_i * tan_theta_p * (E_2_i - sin_psi_half_sq * E_2_e) / (2 - E_1_i - psi_per_pi * E_1_e);

                               mu_e *= cos_e + sin_e * tan_theta_p * (cos_psi * E_2_i + sin_psi_half_sq * E_2_e) / (2 - E_1_i - psi_per_pi * E_1_e);

                               S = mu_e / eta_e * mu0 / eta_i * chi_theta_p / (1 - f_psi + f_psi * chi_theta_p * (mu/eta_e));
                           }

                           float KPhi = 1.209 * pow(phi, 2.0f/3);
                           float K = -log(1 - KPhi)/KPhi;

                           float tan_ghalf = sin_g / (1 + cos_g);
                           float tan_ghalf_per_hC = tan_ghalf/h_c;

                           float B_C = 0.0f;
                           if (cos_g < 1.0f)
                               B_C = (1 + (1 - exp(-tan_ghalf_per_hC)) / tan_ghalf_per_hC) / (2 * pow(1 + tan_ghalf_per_hC, 2));
                           else if (cos_g == 1)
                               B_C = 1;
                           
                           float r0Term = sqrt(1 - w);
                           float r0 = (1 - r0Term)/(1 + r0Term);

                           float LS = mu0_e / (mu0_e + mu_e);
                           float b_sq = b*b;

                           float twobcos_g = 2 * b * cos_g;

                           float p_g = (1 + c) / 2 * (1-b_sq) / pow(1 - (2*b*cos_g) + b_sq, 1.5f) + (1 - c)/2 * (1-b_sq)/pow(1 + (2*b*cos_g) + b_sq, 1.5f);

                           float B_S = 1 / (1 + tan_ghalf / h_s);

                           float x_i = mu0_e/K;
                           float x_e = mu_e/K;
                           float H_i = 1/(1 - w * x_i * (r0 + (1 - 2 * r0 * x_i) / 2 * log((1+x_i)/x_i)));
                           float H_e = 1/(1 - w * x_e * (r0 + (1 - 2 * r0 * x_e) / 2 * log((1+x_e)/x_e)));

                           float M = H_i * H_e - 1;
                           float f_ct = LS * K * w/(4*CUDART_PI_F) * (p_g * (1 + B_s0 * B_S) + M) * (1 + B_c0 * B_C) * S /cos_i;
                           //printf("fct:%.2f\n", f_ct);
                           reflected_color += f_ct * incoming_light_ray * subsarface_albedo;
                           //printf("reflected_color:(%.2f,%.2f,%.2f)\n", reflected_color.x, reflected_color.y, reflected_color.z);
                       }

                   }       
               }
           }
       }
     //printf("reflected_color:(%.2f,%.2f,%.2f)\n", reflected_color.x, reflected_color.y, reflected_color.z);
     prd_camera->color += reflected_color;
}

static __device__ __inline__ float SchlickPhase(float VdL, float k) {
    float numerator = 1 - (k * k);
    float denominator = 4 * CUDART_PI * (1 - k * VdL) * (1 - k * VdL);
    return numerator / denominator;
}


static __device__ inline void CameraVolumetricShader(PerRayData_camera* prd_camera,
                                                     const MaterialRecordParameters* mat_params,
                                                     unsigned int& material_id,
                                                     const unsigned int& num_blended_materials,
                                                     const float3& world_normal,
                                                     const float2& uv,
                                                     const float3& tangent,
                                                     const float& ray_dist,
                                                     const float3& ray_orig,
                                                     const float3& ray_dir) {
 #ifdef USE_SENSOR_NVDB
    //printf("VOL SHADER!\n");
    const MaterialParameters& mat = params.material_pool[material_id]; 
    nanovdb::NanoGrid<float>* grid = params.density_grid_ptr; // TODO:: Add Multiple handle types for volume and CRM VDB grids
    const nanovdb::Vec3f ray_orig_v(ray_orig.x, ray_orig.y, ray_orig.z);
    const nanovdb::Vec3f ray_dir_v(ray_dir.x, ray_dir.y, ray_dir.z);
    float3 hitPoint = ray_orig + ray_dir * ray_dist;

    nanovdb::Vec3d hitPointIdx = grid->worldToIndex(nanovdb::Vec3d(hitPoint.x, hitPoint.y, hitPoint.z));
    nanovdb::Vec3d rayDirIdx = grid->worldToIndex(ray_dir_v);
    nanovdb::Vec3d rayOrigIdx = grid->worldToIndex(ray_orig_v);

    nanovdb::Ray<float> ray(rayOrigIdx, rayDirIdx, ray_dist, 1e20);
    /*printf("VolShader: ray_dist: %f| hitP: %f,%f,%f | hitP Idx: %f,%f,%f | rayStartIdx: %f %f %f | rayDirIdx: %f,%f,%f\n", ray_dist, hitPoint.x, hitPoint.y, hitPoint.z, hitPointIdx[0], hitPointIdx[1], hitPointIdx[2],
       ray.start()[0], ray.start()[1], ray.start()[2], rayDirIdx[0], rayDirIdx[1], rayDirIdx[2]);*/

    nanovdb::Coord ijk = nanovdb::RoundDown<nanovdb::Coord>(ray.start());  // first hit of bbox
    // printf("ZCrossing::ray.start(): (%f,%f,%f) | ray.dir(): (%f,%f,%f)\n", ray.start()[0], ray.start()[1],
    // ray.start()[2], ray.dir()[0],ray.dir()[1],ray.dir()[2]);

    float v;
    nanovdb::DefaultReadAccessor<float> acc = grid->tree().getAccessor();
    nanovdb::HDDA<nanovdb::Ray<float>, nanovdb::Coord> hdda(ray, acc.getDim(ijk, ray));
    const auto v0 = acc.getValue(ijk);

    //printf("Start Value: %f | Start Idx: %f,%f,%f\n", v0, ijk.asVec3d()[0], ijk.asVec3d()[1], ijk.asVec3d()[2]);
    static const float Delta = 1e-3; //1.0001f;
    int nsteps = 0;
    float transmittance = 1.0f;
    float absorptionCoeff = mat.absorption_coefficient;
    float scatteringCoeff = mat.scattering_coefficient;
    float extinctionCoeff = absorptionCoeff + scatteringCoeff;
    float3 inScattering = make_float3(0);
    float outScattering = 0;
    float k = 0;  // isotropic reflections
    float3 volAlbedo = mat.Kd;

    int inactiveSteps = 0;
    float3 volumeLight = make_float3(0);
    while (hdda.step() && nsteps < 100) {
        ijk = nanovdb::RoundDown<nanovdb::Coord>(ray(hdda.time() + Delta));
        hdda.update(ray, acc.getDim(ijk, ray));
        if (hdda.dim() > 1 || !acc.isActive(ijk)) {
            inactiveSteps++;
            if (inactiveSteps > 1000)
                break;
            continue;  // either a tile value or an inactive voxel
        }

        // sample lights
        while (hdda.step() && acc.isActive(hdda.voxel())) {  // in the narrow band
            v = acc.getValue(hdda.voxel());                  // density
            //printf("density: %f\n", v);
            ijk = hdda.voxel();
            nanovdb::Vec3f volPntIdx =
                grid->indexToWorld(ijk.asVec3s());  // TODO: Make VDB to chrono data type conversion function
            float3 volPnt = make_float3(volPntIdx[0], volPntIdx[1], volPntIdx[2]);
      
            transmittance *= exp((-v * extinctionCoeff * 1.0001));
            outScattering = scatteringCoeff * v;
            //printf("density: %f| trans: %f | outscat: %f\n", v, transmittance, outScattering);
            for (int i = 0; i < params.num_lights; i++) {
                Light l = params.lights[i];
                if (l.type != LightType::POINT_LIGHT)
                    continue;
                float dist_to_light = Length(l.pos - volPnt);
                if (dist_to_light < 2 * l.max_range) {
                    float3 dir_to_light = normalize(l.pos - volPnt);
                    float VdL = Dot(-1 *ray_dir, dir_to_light);
                    //printf("VdL: %f | dirL: (%f,%f,%f) | dirR: (%f,%f,%f)\n", VdL, dir_to_light.x, dir_to_light.y, dir_to_light.z, ray_dir.x, ray_dir.y, ray_dir.z);
                    if (VdL > 0) {
                        float3 light_attenuation = make_float3(0);  // TODO: shoot shadow ray
                        {
                            // Ray march to determine light attenuation
                            nanovdb::Ray<float> sRay(
                                ijk.asVec3d(),
                                grid->worldToIndex(nanovdb::Vec3d(dir_to_light.x, dir_to_light.y, dir_to_light.z)), 0.f,
                                1e20);
                            nanovdb::Coord sijk = nanovdb::RoundDown<nanovdb::Coord>(sRay.start());
                            nanovdb::HDDA<nanovdb::Ray<float>, nanovdb::Coord> shdda(sRay, acc.getDim(sijk, sRay));
                            int sinactiveSteps = 0;
                            int ssteps = 0;
                            float sV = 0;
                            float sTransmittance = 1.0f;
                            while (shdda.step() && ssteps < 50) {
                                sijk = nanovdb::RoundDown<nanovdb::Coord>(sRay(shdda.time() + Delta));
                                shdda.update(sRay, acc.getDim(sijk, sRay));
                                if (shdda.dim() > 1 || !acc.isActive(sijk)) {
                                    sinactiveSteps++;
                                    if (sinactiveSteps > 20)
                                        break;
                                    continue;  // either a tile value or an inactive voxel
                                }
                                while (shdda.step() && acc.isActive(shdda.voxel())) {  // in the narrow band
                                    sV = acc.getValue(shdda.voxel());
                                    sTransmittance *= exp((-sV * extinctionCoeff * 1.0001f));  // density
                                    ssteps++;
                                }
                            }
                            light_attenuation = make_float3(clamp(sTransmittance, 0.f, 1.f));
                        }
                        // printf("Light Atten: %f\n", light_attenuation.x);
                        float point_light_falloff =
                            (l.max_range * l.max_range / (dist_to_light * dist_to_light + l.max_range * l.max_range));

                        float3 incoming_light_ray = l.color * light_attenuation * point_light_falloff * VdL * mat.emissive_power;
                        float phase = SchlickPhase(VdL, k);
                        inScattering = params.ambient_light_color + incoming_light_ray * phase;

                        volumeLight += transmittance * inScattering * outScattering * 1.0001f * volAlbedo;
                        // print transmittance, inScattering, outScattering, Delta, volAlbedo
                        //printf("transmittance: %f | inScattering: (%f,%f,%f) | outScattering: %f | Delta: %f | volAlbedo: (%f,%f,%f)\n", transmittance, inScattering.x, inScattering.y, inScattering.z, outScattering, Delta, volAlbedo.x, volAlbedo.y, volAlbedo.z);
                    }
                }
            }
            nsteps++;
            // break;
        }
    }
    float alpha = 1 - clamp(transmittance, 0, 1);
    if (nsteps > 0) {
        prd_camera->transparency = 1 - alpha;
        prd_camera->color = volumeLight;  // make_float3(1-alpha, 1-alpha, 1-alpha);
        //printf("transparency: %f | color: (%f,%f,%f)\n", prd_camera->transparency, prd_camera->color.x,prd_camera->color.y,prd_camera->color.z);
        // prd_camera->color += make_float3(0, 0, 1);
    } else {
        prd_camera->transparency = 1.f;
        prd_camera->color = make_float3(0, 0, 0);  // 0.1f, 0.2f, 0.4f
    }
#endif
}

<<<<<<< HEAD
static __device__ __inline__ void DepthShader(PerRayData_depthCamera* prd,
                                              const MaterialParameters& mat,
                                              const float3& world_normal,
                                              const float2& uv,
                                              const float3& tangent,
                                              const float& ray_dist,
                                              const float3& ray_orig,
                                              const float3& ray_dir) {
    prd->depth = fminf(prd->max_depth, ray_dist);
}
=======
                            float B_C = 0.0f;
                            if (cos_g < 1.0f)
                                B_C = (1 + (1 - exp(-tan_ghalf_per_hC)) / tan_ghalf_per_hC) / (2 * pow(1 + tan_ghalf_per_hC, 2.0f));
                            else if (cos_g == 1)
                                B_C = 1;
                            
                            float r0Term = sqrt(1 - w);
                            float r0 = (1 - r0Term)/(1 + r0Term);
>>>>>>> 691dc20a







static __device__ __inline__ float LambertianBSDFPdf(float3& wo, float3& wi, float3& n) {
    // float WodWi = Dot(wo,wi);
    float NdWi = Dot(n, wi);
    return NdWi > 0 ? NdWi * INV_PI : 0;
}

static __device__ __inline__ void LambertianBSDFSample(BSDFSample& sample, const MaterialParameters& mat, const float2& uv, bool eval, float z1, float z2) {
    float3 Kd = mat.Kd;
    if (mat.kd_tex) {
        const float4 tex = tex2D<float4>(mat.kd_tex, uv.x * mat.tex_scale.x, uv.y * mat.tex_scale.y);
        // transfer sRGB texture into linear color space.
        Kd = Pow(make_float3(tex.x, tex.y, tex.z), 2.2);
        //printf("Querying Texture map| Kd:(%f,%f,%f)\n", Kd.x, Kd.y, Kd.z);
    }
    sample.f = Kd * INV_PI;
    if (eval) return;

    sample.wi = sample_hemisphere_dir(z1, z2, sample.n);
    sample.pdf = LambertianBSDFPdf(sample.wo, sample.wi, sample.n);
}

// Retroreflective BSDF PDF function
static __device__ __inline__ float RetroreflectiveBSDFPdf(float3& wo, float3& wi, float3& n) {
    float WodWi = Dot(wo, wi);
    float NdWi = Dot(n, wi);
    return WodWi > .999f ? NdWi : 0.f; 
}

// Retroreflective BSDF Sampling function
static __device__ __inline__ void RetroreflectiveBSDFSample(BSDFSample& sample, const MaterialParameters& mat, bool eval, float z1, float z2) {
    // Use Ks as the efficiency factor
    sample.f = mat.Ks;
    if (eval) return;

    sample.wi = sample.wo;
    sample.pdf = RetroreflectiveBSDFPdf(sample.wo, sample.wi, sample.n);
}

static __device__ __inline__ BSDFSample SampleBSDF(BSDFType type,
                                                   BSDFSample& sample,
                                                   const MaterialParameters& mat,
                                                   const float2& uv,
                                                   bool eval = false,
                                                   float z1 = 0,
                                                   float z2 = 0) {
    switch (type) {
        case BSDFType::DIFFUSE:
            LambertianBSDFSample(sample, mat, uv, eval, z1, z2);
            break;
        case BSDFType::SPECULAR:
            break;
        case BSDFType::DIELECTRIC:
            break;
        case BSDFType::GLOSSY:
            break;
        case BSDFType::DISNEY:
            break;
        case BSDFType::HAPKE:
            break;
        case BSDFType::RETROREFLECTIVE:
            RetroreflectiveBSDFSample(sample, mat, eval, z1, z2);
            break;
        default:
            break;
    }

    return sample;
}

static __device__ __inline__ float EvalBSDFPDF(BSDFType type, float3& wo, float3& wi, float3& n) {
    float pdf;
    switch (type) {
        case BSDFType::DIFFUSE:
            pdf = LambertianBSDFPdf(wo, wi, n);
            break;
        case BSDFType::SPECULAR:
            break;
        case BSDFType::DIELECTRIC:
            break;
        case BSDFType::GLOSSY:
            break;
        case BSDFType::DISNEY:
            break;
        case BSDFType::HAPKE:
            break;
        case BSDFType::RETROREFLECTIVE:
            pdf = RetroreflectiveBSDFPdf(wo, wi, n);
            break;
        default:
            break;
    }

    return pdf;
}

// Importance Sampling power heurustic method
static __device__ __inline__ float ISPowerHeuristic(int nf, float fPdf, int ng, float gPdf) {
    float f = nf * fPdf, g = ng * gPdf;
    return (f * f) / (f * f + g * g);
}

static __device__ __inline__ float3 ComputeDirectLight(Light& l, LightSample& ls, const MaterialParameters& mat, const float2& uv, int depth) {
    float3 Ld = make_float3(0.f);
    SampleLight(l, &ls);
    BSDFType bsdfType = (BSDFType)mat.BSDFType;
    if (ls.pdf > 0 && fmaxf(ls.L) > 0) {
        float NdL = Dot(ls.n, ls.dir);
        if (NdL > 0) {
            // Evaluate BSDF at light direction
            BSDFSample bsdf;
            bsdf.wi = ls.dir;
            bsdf.wo = ls.wo;
            bsdf.n = ls.n;
            SampleBSDF(bsdfType, bsdf, mat, uv, true);
            float scatterPDF = EvalBSDFPDF(bsdfType, bsdf.wo, bsdf.wi, bsdf.n);
            if (!(fmaxf(bsdf.f) > 0)) return Ld; // If the BSDF is black, direct light contribution  is 0?
            // Shoot shadow rays
            PerRayData_shadow prd_shadow = default_shadow_prd();
            prd_shadow.depth = depth + 1;
            prd_shadow.ramaining_dist = ls.dist;
            unsigned int opt1;
            unsigned int opt2;
            pointer_as_ints(&prd_shadow, opt1, opt2);
            unsigned int raytype = (unsigned int)SHADOW_RAY_TYPE;
            optixTrace(params.root, ls.hitpoint, ls.dir, params.scene_epsilon, ls.dist, optixGetRayTime(),
                       OptixVisibilityMask(1), OPTIX_RAY_FLAG_NONE, 0, 1, 0, opt1, opt2, raytype);

            // light contribution
            float3 light_contrib = bsdf.f * NdL * (prd_shadow.attenuation);
           // printf("L Contr: (%f,%f,%f)\n", light_contrib.x,light_contrib.y, light_contrib.z);
            if (l.delta) {
                Ld += light_contrib * ls.L / ls.pdf;
            } else {
                float is_weight = ISPowerHeuristic(1, ls.pdf, 1, scatterPDF);
                Ld += light_contrib * ls.L * is_weight / ls.pdf;
            }
        }
    }

    // TODO:: Add MIS computation for non delta lights

    return Ld;
}

__device__ __inline__ void SampleBoxPosition(const BoxParameters& box,
                                                    const float3& sample,
                                                    PositionSample& ps) {
    // Use sample.z to determine which face to sample
    float face_selector = sample.z * 6.0f;  // [0, 6)
    int face = static_cast<int>(face_selector);

    float u = 2.0f * sample.x - 1.0f;
    float v = 2.0f * sample.y - 1.0f;

    float3 local_pos, normal;

    switch (face) {
        case 0: // +X face
            local_pos = make_float3(box.lengths.x * 0.5f, box.lengths.y * u * 0.5f, box.lengths.z * v * 0.5f);
            normal = make_float3(1.0f, 0.0f, 0.0f);
            break;  
        case 1: // -X face
            local_pos = make_float3(-box.lengths.x * 0.5f, box.lengths.y * u * 0.5f, box.lengths.z * v * 0.5f);
            normal = make_float3(-1.0f, 0.0f, 0.0f);
            break;  
        case 2: // +Y face
            local_pos = make_float3(box.lengths.x * u * 0.5f, box.lengths.y * 0.5f, box.lengths.z * v * 0.5f);
            normal = make_float3(0.0f, 1.0f, 0.0f);
            break;  
        case 3: // -Y face
            local_pos = make_float3(box.lengths.x * u * 0.5f, -box.lengths.y * 0.5f, box.lengths.z * v * 0.5f);
            normal = make_float3(0.0f, -1.0f, 0.0f);
            break;  
        case 4: // +Z face
            local_pos = make_float3(box.lengths.x * u * 0.5f, box.lengths.y * v * 0.5f, box.lengths.z * 0.5f);
            normal = make_float3(0.0f, 0.0f, 1.0f);
            break;  
        case 5:  // -Z face
            local_pos = make_float3(box.lengths.x * u * 0.5f, box.lengths.y * v * 0.5f, -box.lengths.z * 0.5f);
            normal = make_float3(0.0f, 0.0f, -1.0f);
            break; 
    }

    // Apply the quaternion rotation to the local position and normal
    float3 rotated_pos = quaternion_rotate(box.rot_quat, local_pos);
    float3 rotated_normal = quaternion_rotate(box.rot_quat, normal);

    // Translate to world position
    ps.pos = box.pos + rotated_pos;
    ps.n = rotated_normal;

    ps.delta = false;
    ps.pdf = 1.f / box.area;     
    ps.uv = make_float2(sample.x, sample.y);  
}

static __device__ __inline__ void SampleSpherePosition(SphereParameters& sphere, float3& sample, PositionSample& ps) {
    float3 local_pos = square_to_uniform_sphere(sample);
    ps.pos =  local_pos*sphere.radius + sphere.pos;
    //printf("SpherePos| lcl: (%f,%f,%f) | c: (%f,%f,%f) | r: %f\n", local_pos.x, local_pos.y, local_pos.z, sphere.pos.x,sphere.pos.y, sphere.pos.z, sphere.radius);
    ps.delta = sphere.radius == 0.f;
    ps.n = local_pos;
    ps.pdf = 1/sphere.area;
    ps.uv = make_float2(sample.x,sample.y);
}

static __device__ __inline__ void SampleMeshPosition(MeshParameters& mesh, float3& sample, PositionSample& ps) {
    float tri_pdf;
    // Sample a traingle from the mesh
    int tri_id = sample_reuse(mesh.triangleAreaCDFBuffer, mesh.triangleAreaBuffer, &sample.y, mesh.area, mesh.num_triangles, &tri_pdf);

    const uint4& vertex_idx = mesh.vertex_index_buffer[tri_id];

    const float3& v1 = make_float3(mesh.vertex_buffer[vertex_idx.x]);
    const float3& v2 = make_float3(mesh.vertex_buffer[vertex_idx.y]);
    const float3& v3 = make_float3(mesh.vertex_buffer[vertex_idx.z]);

    float3 v2v1 = v2 - v1;
    float3 v3v1 = v3 - v1;
    float2 bc = square_to_uniform_triangle(sample); // barycentric coord
    ps.pos = v2v1*bc.x + v3v1*bc.y + v1;
    ps.delta = false;
    ps.pdf = 1/mesh.area;

     // calculate normales either from normal buffer or vertex positions
    if (mesh.normal_index_buffer &&
        mesh.normal_buffer) {  // use vertex normals if normal index buffer exists
        const uint4& normal_idx = mesh.normal_index_buffer[tri_id];

        ps.n = normalize(make_float3(mesh.normal_buffer[normal_idx.y]) * bc.x +
                           make_float3(mesh.normal_buffer[normal_idx.z]) * bc.y +
                           make_float3(mesh.normal_buffer[normal_idx.x]) * (1.0f - bc.x - bc.y));

    } else {  // else use face normals calculated from vertices
        ps.n = normalize(Cross(v2 - v1, v3 - v1));
    }

    // calculate texcoords if they exist
    if (mesh.uv_index_buffer && mesh.uv_buffer) {  // use vertex normals if normal index buffer exists
        const uint4& uv_idx = mesh.uv_index_buffer[tri_id];
        const float2& uv1 = mesh.uv_buffer[uv_idx.x];
        const float2& uv2 = mesh.uv_buffer[uv_idx.y];
        const float2& uv3 = mesh.uv_buffer[uv_idx.z];

        ps.uv = uv2 * bc.x + uv3 * bc.y + uv1 * (1.0f - bc.x - bc.y);
    } else {
        ps.uv = bc;
    }

}

static __device__ __inline__ void SampleShapePosition(Shape& shape, float3& sample, PositionSample& ps) {
    switch (shape.type) {
        case ShapeType::SPHERE: {
            SphereParameters sphere = params.sphere_data[shape.index];
            SampleSpherePosition(sphere, sample, ps);
            //printf("Sampling Sphere: pos: (%f,%f,%f)\n", ps.pos.x, ps.pos.y, ps.pos.z);
            break;
        }
        case ShapeType::BOX: {
            BoxParameters box = params.box_data[shape.index];
            SampleBoxPosition(box,sample, ps);
            //printf("Sampling Box: pos: (%f,%f,%f)\n", ps.pos.x, ps.pos.y, ps.pos.z);
            break;
        }
        case ShapeType::MESH: {
            MeshParameters mesh = params.mesh_pool[shape.index];
            SampleMeshPosition(mesh, sample, ps);
            //printf("Sampling Mesh: pos: (%f,%f,%f)\n", ps.pos.x, ps.pos.y, ps.pos.z);
            break;
        }
        default:
            //printf("Error: Invalid Shape Type!\n");
            break;
    }
}


static __device__ __inline__ void SampleHiddenGeometry(PositionSample& ps, float3& sample) {
    float shape_pdf;
    // sample surface area pmf
    int index = sample_reuse(params.surface_area_cdf_buffer, params.surface_area_buffer, &sample.x, params.total_object_area, params.num_hidden_geometry, &shape_pdf);
    // Get shape
    Shape shape = params.shape_info[index];
    SampleShapePosition(shape, sample, ps);
    ps.pdf *= shape_pdf;
}

static __device__ __inline__ void CameraPathIntegrator(PerRayData_camera* prd_camera,
                                                        const MaterialRecordParameters* mat_params,
                                                        unsigned int& material_id,
                                                        const unsigned int& num_blended_materials,
                                                        const float3& world_normal,
                                                        const float2& uv,
                                                        const float3& tangent,
                                                        const float& ray_dist,
                                                        const float3& ray_orig,
                                                        const float3& ray_dir) {

    //if (prd_camera->depth >= 3)
    //    printf("PI| d: %d | contr: (%f,%f,%f)\n", prd_camera->depth, prd_camera->contrib_to_pixel.x,
    //           prd_camera->contrib_to_pixel.y, prd_camera->contrib_to_pixel.z);
    const MaterialParameters& mat = params.material_pool[material_id];
    float3 Kd = mat.Kd;
    if (mat.kd_tex) {
        const float4 tex = tex2D<float4>(mat.kd_tex, uv.x * mat.tex_scale.x, uv.y * mat.tex_scale.y);
        // transfer sRGB texture into linear color space.
        Kd = Pow(make_float3(tex.x, tex.y, tex.z), 2.2);
    }
    BSDFType bsdfType = (BSDFType)mat.BSDFType;
    float3 hit_point = ray_orig + ray_dir * ray_dist;
    float3 L = make_float3(0.0f);

    float3 wo = -ray_dir;

    // Add ambient light
    //prd_camera->color += params.ambient_light_color * prd_camera->contrib_to_pixel;  // ?

    float3 Le = make_float3(0.f);
    // TODO: Add Emisions from Area Lights

    // Direct light contributions
    float3 Ld = make_float3(0.f);
   
    if (params.num_lights > 0 && bsdfType != BSDFType::SPECULAR) {
        //printf("Direct Light| BSDF: %d != %d\n", bsdfType, BSDFType::SPECULAR);
        // Uniform sample light
        unsigned int sample_light_index = (unsigned int)(curand_uniform(&prd_camera->rng) *params.num_lights);  // TODO: Won't work for whitted as no GI, have a global sampler instead?
        Light l = params.lights[sample_light_index];
        LightSample ls;
        ls.hitpoint = hit_point;
        ls.wo = wo;
        ls.n = world_normal;
        
        // Compute direct lighting
        //float3 ld = ComputeDirectLight(l, ls, mat, prd_camera->depth);
        //printf("d: %d | DL: (%f,%f,%f) \n", prd_camera->depth, ld.x,ld.y,ld.z);
        Ld = prd_camera->contrib_to_pixel * ComputeDirectLight(l,ls,mat, uv, prd_camera->depth);
    }
    L += Ld;
    
    if (prd_camera->depth + 1 < params.max_depth) {
       // printf("Next ray!\n");
        BSDFSample sample;
        sample.wo = wo;
        sample.n = world_normal;
        float z1 = curand_uniform(&prd_camera->rng);
        float z2 = curand_uniform(&prd_camera->rng);
        SampleBSDF(bsdfType, sample, mat, uv, false, z1, z2);
        float NdL = Dot(sample.n, sample.wi);
        float3 next_contrib_to_pixel = prd_camera->contrib_to_pixel * sample.f * NdL / sample.pdf; 
        if (luminance(sample.f) > params.importance_cutoff && sample.pdf > 0 && fmaxf(next_contrib_to_pixel) > 0) {         
            // Check possible rr termination
            float rr_thresh = .1f; // Replace this with importance_cutoff?
            if (fmaxf(next_contrib_to_pixel) < rr_thresh && prd_camera->depth > 3) {
                float q = fmaxf((float).05, 1 - fmaxf(next_contrib_to_pixel));
                float p = curand_uniform(&prd_camera->rng);
                if (p < q) return;
                next_contrib_to_pixel = next_contrib_to_pixel / (1-q);
            }

            // Trace next ray
            PerRayData_camera prd_reflection = default_camera_prd();
            prd_reflection.integrator = prd_camera->integrator;
            prd_reflection.contrib_to_pixel = next_contrib_to_pixel;
            prd_reflection.rng = prd_camera->rng;
            prd_reflection.depth = prd_camera->depth + 1;
            prd_reflection.use_gi = prd_camera->use_gi;
            unsigned int opt1, opt2;
            pointer_as_ints(&prd_reflection, opt1, opt2);
            unsigned int raytype = (unsigned int)CAMERA_RAY_TYPE;
            optixTrace(params.root, hit_point, sample.wi, params.scene_epsilon, 1e16f, optixGetRayTime(),
                       OptixVisibilityMask(1), OPTIX_RAY_FLAG_NONE, 0, 1, 0, opt1, opt2, raytype);
            L += prd_reflection.color;
        }
    }

    prd_camera->color += L;
    prd_camera->albedo = Kd; // Might change
    prd_camera->normal = world_normal;
}

static __device__ __inline__ void TransientPathIntegrator(PerRayData_transientCamera* prd_camera,
                                                          const MaterialRecordParameters* mat_params,
                                                          unsigned int& material_id,
                                                          const unsigned int& num_blended_materials,
                                                          const float3& world_normal,
                                                          const float2& uv,
                                                          const float3& tangent,
                                                          const float& ray_dist,
                                                          const float3& ray_orig,
                                                          const float3& ray_dir) {


    const MaterialParameters& mat = params.material_pool[material_id];
    //printf("d: %d | Hitting Object: %hu | contr: (%f,%f,%f)\n", prd_camera->depth, mat.instance_id, prd_camera->contrib_to_pixel.x, prd_camera->contrib_to_pixel.y, prd_camera->contrib_to_pixel.z);
    BSDFType bsdfType = (BSDFType)mat.BSDFType;
    float3 hit_point = ray_orig + ray_dir * ray_dist;
    float3 L = make_float3(0.0f);

    float3 wo = -ray_dir;

    prd_camera->path_length += ray_dist;

    // Add ambient light
    // prd_camera->color += params.ambient_light_color * prd_camera->contrib_to_pixel;  // ?

    float3 Le = make_float3(0.f);
    // TODO: Add Emisions from Area Lights

    // Direct light contributions
    float3 Ld = make_float3(0.f);

    if (params.num_lights > 0 && bsdfType != BSDFType::SPECULAR) {
        // Uniform sample light
        unsigned int sample_light_index =
            (unsigned int)(curand_uniform(&prd_camera->rng) *
                           params.num_lights);  // TODO: Won't work for whitted as no GI, have a global sampler instead?
        Light l = params.lights[sample_light_index];
        LightSample ls;
        ls.hitpoint = hit_point;
        ls.wo = wo;
        ls.n = world_normal;

        // Compute direct lighting
        Ld = prd_camera->contrib_to_pixel * ComputeDirectLight(l, ls, mat, uv, prd_camera->depth);
  
        if (fmaxf(Ld) > 0) {
        
            TransientSample sample = {};
            sample.pathlength = prd_camera->path_length + ls.dist;
            sample.color = Ld;
            int idx = params.max_depth * prd_camera->current_pixel + (prd_camera->depth - 1);
           
            params.transient_buffer[idx] = sample;
        }
    }
    L += Ld;

    // TODO:: Add RR HG sampling selection
    if (prd_camera->depth + 1 < params.max_depth) {
        float hg_p = .99;
        bool hg_sample = curand_uniform(&prd_camera->rng) < hg_p;
        float pdf_method = params.nlos_hidden_geometry_sampling ? (hg_sample ? hg_p : 1 - hg_p) : 1.f;
        pdf_method = 1.f;
        if (prd_camera->depth == 1 && params.nlos_hidden_geometry_sampling && hg_sample) { // TODO: Rework the logic to be more efficient
            PositionSample ps;
            ps.t = ray_dist;
            float3 next_dir;
            float NdNextDir = 0.f;
            float HgNdNextDir = 0.f;
            float pdf_hg= 0.f;
            bool retry = true;
            int attempts = 0;
            while (retry && attempts < 4) {
                float z1 = curand_uniform(&prd_camera->rng);
                float z2 = curand_uniform(&prd_camera->rng);
                float z3 = curand_uniform(&prd_camera->rng);
                float3 sample = make_float3(z1,z2,z3);
                SampleHiddenGeometry(ps, sample);
            
                // Trace ray to hidden object
                next_dir = ps.pos - hit_point;
                float dist_next_dir = Length(next_dir);
                next_dir = next_dir/dist_next_dir;

                NdNextDir = Dot(world_normal, next_dir);
                HgNdNextDir = Dot(ps.n, -next_dir);
                pdf_hg = ps.pdf*sqrt(dist_next_dir) / abs(HgNdNextDir);
                retry = (NdNextDir > 0 && HgNdNextDir > 0 && pdf_hg > 0) ? false : true;
                //attempts++;
            }

            // Eval BSDF towards HG direction
            BSDFSample bsdf_sample;
            bsdf_sample.wo = wo;
            bsdf_sample.wi = next_dir;
            bsdf_sample.n = world_normal;
            SampleBSDF(bsdfType, bsdf_sample, mat, uv, true);
            bsdf_sample.pdf = pdf_hg;
            bsdf_sample.f = (NdNextDir > 0 && HgNdNextDir > 0 && pdf_hg > 0) ? bsdf_sample.f * NdNextDir / pdf_hg : make_float3(0.f);
            
            float3 next_contrib_to_pixel = prd_camera->contrib_to_pixel * bsdf_sample.f / pdf_method;
          /*  if (fmaxf(next_contrib_to_pixel) == 0) {
                 printf("\nhg| d:%d | prev contr: (%f,%f,%f) | next contr:(%f,%f,%f) | n: (%f,%f,%f) | psn:(%f,%f,%f) | cosi: %f | cosg: %f | pspdf: %f |pdfhg: %f| f: (%f,%f,%f) %f\n", 
                     prd_camera->depth, prd_camera->contrib_to_pixel.x, 
                     prd_camera->contrib_to_pixel.y,
                     prd_camera->contrib_to_pixel.z, 
                     next_contrib_to_pixel.x, next_contrib_to_pixel.y,
                     next_contrib_to_pixel.z, 
                     world_normal.x, world_normal.y, world_normal.z,
                     ps.n.x,ps.n.y,ps.n.z,
                     NdNextDir, HgNdNextDir, ps.pdf, pdf_hg, bsdf_sample.f.x, bsdf_sample.f.y,
                     bsdf_sample.f.z);
                printf("hp: (%f,%f,%f) | sp: (%f,%f,%f) | Next Dir: (%f,%f,%f)\n\n", hit_point.x, hit_point.y,
                       hit_point.z, ps.pos.x, ps.pos.y, ps.pos.z, next_dir.x, next_dir.y, next_dir.z);
             }*/
              
             if (fmaxf(next_contrib_to_pixel) < 0) {
                prd_camera->depth_reached = prd_camera->depth;
                return;
            }

            //// Check possible rr termination
            //float rr_thresh = .1f;
            //if (fmaxf(next_contrib_to_pixel) < rr_thresh && prd_camera->depth > 3) {
            //    float q = fmaxf((float).05, 1 - fmaxf(next_contrib_to_pixel));
            //    float p = curand_uniform(&prd_camera->rng);
            //    if (p < q)
            //        return;
            //    next_contrib_to_pixel = next_contrib_to_pixel / (1 - q);
            //}

             // Trace next ray
            PerRayData_transientCamera prd_reflection = default_transientCamera_prd(prd_camera->current_pixel);
            prd_reflection.integrator = prd_camera->integrator;
            prd_reflection.contrib_to_pixel = next_contrib_to_pixel;
            prd_reflection.rng = prd_camera->rng;
            prd_reflection.depth = prd_camera->depth + 1;
            prd_reflection.use_gi = prd_camera->use_gi;
            prd_reflection.path_length = prd_camera->path_length;
            unsigned int opt1, opt2;
            pointer_as_ints(&prd_reflection, opt1, opt2);
            unsigned int raytype = (unsigned int)TRANSIENT_RAY_TYPE;
            optixTrace(params.root, hit_point, next_dir, params.scene_epsilon, 1e16f, optixGetRayTime(),
                       OptixVisibilityMask(1), OPTIX_RAY_FLAG_NONE, 0, 1, 0, opt1, opt2, raytype);
            L += prd_reflection.color;
            prd_camera->depth_reached = prd_reflection.depth_reached;

        } 
        else {
            BSDFSample sample;
            sample.wo = wo;
            sample.n = world_normal;
            float z1 = curand_uniform(&prd_camera->rng);
            float z2 = curand_uniform(&prd_camera->rng);
            SampleBSDF(bsdfType, sample, mat, uv, false, z1, z2);
            if (luminance(sample.f) > params.importance_cutoff && sample.pdf > 0) {
                float NdL = Dot(sample.n, sample.wi);
                float3 next_contrib_to_pixel = prd_camera->contrib_to_pixel * sample.f * NdL / (sample.pdf * pdf_method);
              /*  if (prd_camera->depth == 2 && fmaxf(next_contrib_to_pixel) >=0) {
                    printf(
                        "obj: %d| d:%d | prev contr: (%f,%f,%f) | next contr:(%f,%f,%f) | NdL: %f | bsdf_pdf: %f pdf_method: %f |f: (%f,%f,%f)\n",
                        mat.instance_id, prd_camera->depth, prd_camera->contrib_to_pixel.x, prd_camera->contrib_to_pixel.y,
                        prd_camera->contrib_to_pixel.z, next_contrib_to_pixel.x, next_contrib_to_pixel.y,
                        next_contrib_to_pixel.z, NdL, sample.pdf, pdf_method,
                        sample.f.x, sample.f.y, sample.f.z);
                }*/
                if (fmaxf(next_contrib_to_pixel) < 0) {
                    prd_camera->depth_reached = prd_camera->depth;
                    return;
                }
                // Check possible rr termination
                float rr_thresh = .1f;
                //if (fmaxf(next_contrib_to_pixel) < rr_thresh && prd_camera->depth > 3) {
                //    float q = fmaxf((float).05, 1 - fmaxf(next_contrib_to_pixel));
                //    float p = curand_uniform(&prd_camera->rng);
                //    if (p < q)
                //        return;
                //    next_contrib_to_pixel = next_contrib_to_pixel / (1 - q);
                //}

                // Trace next ray
                PerRayData_transientCamera prd_reflection = default_transientCamera_prd(prd_camera->current_pixel);
                prd_reflection.integrator = prd_camera->integrator;
                prd_reflection.contrib_to_pixel = next_contrib_to_pixel;
                prd_reflection.rng = prd_camera->rng;
                prd_reflection.depth = prd_camera->depth + 1;
                prd_reflection.use_gi = prd_camera->use_gi;
                prd_reflection.path_length = prd_camera->path_length;
                unsigned int opt1, opt2;
                pointer_as_ints(&prd_reflection, opt1, opt2);
                unsigned int raytype = (unsigned int)TRANSIENT_RAY_TYPE;
                optixTrace(params.root, hit_point, sample.wi, params.scene_epsilon, 1e16f, optixGetRayTime(),
                           OptixVisibilityMask(1), OPTIX_RAY_FLAG_NONE, 0, 1, 0, opt1, opt2, raytype);
                L += prd_reflection.color;
                prd_camera->depth_reached = prd_reflection.depth_reached;
            }
        }
    } else {
        prd_camera->depth_reached = prd_camera->depth;
    }

    prd_camera->color += L;
    prd_camera->albedo = mat.Kd;  // Might change
    prd_camera->normal = world_normal;
}

static __device__ __inline__ float ComputePathLengthImportance(float path_length) {
    float importance = 1.f;
    float v = (path_length - params.target_dist) / params.window_size;
    switch (params.timegated_mode) {
        case TIMEGATED_MODE::BOX: {
            importance = fabsf(v) < .5f ? 1.f : 0.f;
            break;
        } case TIMEGATED_MODE::TENT :{
            importance = fmaxf(1 - fabsf(v),0.f);
            break;
        }
        case TIMEGATED_MODE::COS :{
            importance = cosf(2*CUDART_PI*v);
            break;
        }
        case TIMEGATED_MODE::SIN: {
            importance = sinf(2 * CUDART_PI * v);
            break;
        }
        case TIMEGATED_MODE::EXPONENTIAL: {
            importance = path_length > params.target_dist ? 0.f : expf(v);
            break;
        }
    }
    return importance;
}

static __device__ __inline__ void TimeGatedIntegrator(PerRayData_transientCamera* prd_camera,
                                                          const MaterialRecordParameters* mat_params,
                                                          unsigned int& material_id,
                                                          const unsigned int& num_blended_materials,
                                                          const float3& world_normal,
                                                          const float2& uv,
                                                          const float3& tangent,
                                                          const float& ray_dist,
                                                          const float3& ray_orig,
                                                          const float3& ray_dir) {
    //printf("TIMEGATED Integrator!\n");
    const MaterialParameters& mat = params.material_pool[material_id];
    BSDFType bsdfType = (BSDFType)mat.BSDFType;
    float3 hit_point = ray_orig + ray_dir * ray_dist;
    float3 L = make_float3(0.0f);

    float3 wo = -ray_dir;

    prd_camera->path_length += ray_dist;

    // Add ambient light
    // prd_camera->color += params.ambient_light_color * prd_camera->contrib_to_pixel;  // ?

    float3 Le = make_float3(0.f);
    // TODO: Add Emisions from Area Lights

    // Direct light contributions
    float3 Ld = make_float3(0.f);

    if (params.num_lights > 0 && bsdfType != BSDFType::SPECULAR) {
        // Uniform sample light
        unsigned int sample_light_index =
            (unsigned int)(curand_uniform(&prd_camera->rng) *
                           params.num_lights);  // TODO: Won't work for whitted as no GI, have a global sampler instead?
        Light l = params.lights[sample_light_index];
        LightSample ls;
        ls.hitpoint = hit_point;
        ls.wo = wo;
        ls.n = world_normal;

        // Compute direct lighting
        Ld = prd_camera->contrib_to_pixel * ComputeDirectLight(l, ls, mat,uv, prd_camera->depth);

        if (fmaxf(Ld) > 0) {
            float path_importance = ComputePathLengthImportance(prd_camera->path_length + ls.dist);
            L += (Ld * path_importance);
        }
    }


    if (prd_camera->depth + 1 < params.max_depth) {
        BSDFSample sample;
        sample.wo = wo;
        sample.n = world_normal;
        float z1 = curand_uniform(&prd_camera->rng);
        float z2 = curand_uniform(&prd_camera->rng);
        SampleBSDF(bsdfType, sample, mat, uv, false, z1, z2);
        if (luminance(sample.f) > params.importance_cutoff > 0 && sample.pdf > 0) {

            float NdL = Dot(sample.n, sample.wi);
            float3 next_contrib_to_pixel = prd_camera->contrib_to_pixel * sample.f * NdL / sample.pdf;
            if (fmaxf(next_contrib_to_pixel) < 0) {
                prd_camera->depth_reached = prd_camera->depth;
                return;
            }
            // Check possible rr termination
            float rr_thresh = .1f;
            if (fmaxf(next_contrib_to_pixel) < rr_thresh && prd_camera->depth > 3) {
                float q = fmaxf((float).05, 1 - fmaxf(next_contrib_to_pixel));
                float p = curand_uniform(&prd_camera->rng);
                if (p < q)
                    return;
                next_contrib_to_pixel = next_contrib_to_pixel / (1 - q);
            }

            // Trace next ray
            PerRayData_transientCamera prd_reflection = default_transientCamera_prd(prd_camera->current_pixel);
            prd_reflection.integrator = prd_camera->integrator;
            prd_reflection.contrib_to_pixel = next_contrib_to_pixel;
            prd_reflection.rng = prd_camera->rng;
            prd_reflection.depth = prd_camera->depth + 1;
            prd_reflection.use_gi = prd_camera->use_gi;
            prd_reflection.path_length = prd_camera->path_length;
            unsigned int opt1, opt2;
            pointer_as_ints(&prd_reflection, opt1, opt2);
            unsigned int raytype = (unsigned int)TRANSIENT_RAY_TYPE;
            optixTrace(params.root, hit_point, sample.wi, params.scene_epsilon, 1e16f, optixGetRayTime(),
                       OptixVisibilityMask(1), OPTIX_RAY_FLAG_NONE, 0, 1, 0, opt1, opt2, raytype);
            L += prd_reflection.color;
            prd_camera->depth_reached = prd_reflection.depth_reached;
        }
    } else {
        prd_camera->depth_reached = prd_camera->depth;
    }

    prd_camera->color += L;
    prd_camera->albedo = mat.Kd;  // Might change
    prd_camera->normal = world_normal;
}

static __device__ __inline__ void LaserNEEE(PerRayData_laserSampleRay* prd,
                                            const MaterialRecordParameters* mat_params,
                                            unsigned int& material_id,
                                            const unsigned int& num_blended_materials,
                                            const float3& world_normal,
                                            const float2& uv,
                                            const float3& tangent,
                                            const float& ray_dist,
                                            const float3& ray_orig,
                                            const float3& ray_dir) {

    const MaterialParameters& mat = params.material_pool[material_id];
    BSDFType bsdfType = (BSDFType)mat.BSDFType;
    // Set the hit point manually as the laser focus point to account for floating point errors in optix
    // Since the original hitpoint with error is somehere around the focus point this pobs won't be a bad approximation?
    float3 hit_point = prd->laser_hitpoint ; //
    float3 Lr = make_float3(0.0f);

    float3 wo = -ray_dir;

    float3 Ld = make_float3(0.f);

    if (params.num_lights > 0 && bsdfType != BSDFType::SPECULAR) {
        // Uniform sample light
        unsigned int sample_light_index = 0; // NLOS scenes assume there is only one light source in the scene
        Light l = params.lights[sample_light_index];
        LightSample ls;
        ls.hitpoint = hit_point;
        ls.wo = wo;
        ls.n = world_normal;

        // Compute direct lighting
        float3 dl = ComputeDirectLight(l, ls, mat,uv, prd->depth);
        Ld = prd->contribution * dl;
      
   /*      if (fmaxf(Ld) < 0) {
            
            printf("Hit Point LS: (%f,%f,%f) | t: %f | contr: (%f,%f,%f) | dl: (%f,%f,%f), Ld: (%f,%f,%f)\n",  
                hit_point.x, hit_point.y, hit_point.z, optixGetRayTime(), 
                prd->contribution.x,prd->contribution.y,prd->contribution.z,
                dl.x,dl.y,dl.z,
                Ld.x,Ld.y,Ld.z);
         }*/
        prd->path_length += ls.dist;
        prd->Lr = Ld;
    }

}

static __device__ __inline__ void MITransientIntegrator(PerRayData_transientCamera* prd_camera,
                                                      const MaterialRecordParameters* mat_params,
                                                      unsigned int& material_id,
                                                      const unsigned int& num_blended_materials,
                                                      const float3& world_normal,
                                                      const float2& uv,
                                                      const float3& tangent,
                                                      const float& ray_dist,
                                                      const float3& ray_orig,
                                                      const float3& ray_dir) {
    // printf("TIMEGATED Integrator!\n");
    const MaterialParameters& mat = params.material_pool[material_id];
    BSDFType bsdfType = (BSDFType)mat.BSDFType;
    float3 hit_point = ray_orig + ray_dir * ray_dist;
   
    float3 L = make_float3(0.0f);

    float3 wo = -ray_dir;

    prd_camera->path_length += ray_dist;

    // Direct emission
    {

    }

    // Laser sampling
    float3 Lr = make_float3(0.f);
    if (prd_camera->depth == 2 && params.nlos_laser_sampling) {
        /*printf("NLOS Laser Sampling: hp: (%f,%f,%f), lp: (%f,%f,%f)\n", 
            hit_point.x,hit_point.y,hit_point.z, 
            prd_camera->laser_focus_point.x,prd_camera->laser_focus_point.y,prd_camera->laser_focus_point.z);*/
        float laser_dist = Length(prd_camera->laser_focus_point - hit_point);
        float3 laser_dir = (prd_camera->laser_focus_point - hit_point) / laser_dist;
        // Shoot shadow ray to test visibility to laser target
        PerRayData_shadow prd_shadow = default_shadow_prd();
        prd_shadow.depth = prd_camera->depth + 1;
        prd_shadow.ramaining_dist = laser_dist;
        unsigned int opt1;
        unsigned int opt2;
        pointer_as_ints(&prd_shadow, opt1, opt2);
        unsigned int raytype = (unsigned int)SHADOW_RAY_TYPE;
        optixTrace(params.root, hit_point, laser_dir, params.scene_epsilon, laser_dist, optixGetRayTime(),
                   OptixVisibilityMask(1), OPTIX_RAY_FLAG_NONE, 0, 1, 0, opt1, opt2, raytype);

        float NdLaser = Dot(world_normal, laser_dir);
      
        if (NdLaser > 0 && fmaxf(prd_shadow.attenuation) > 0 && laser_dist > 1e-8f) {  // 
           /* printf("NdLaser: %f, d: (%f,%f,%f), n: (%f,%f,%f)\n", NdLaser, laser_dir.x, laser_dir.y, laser_dir.z,
                   world_normal.x, world_normal.y, world_normal.z);*/
            BSDFSample laser_dir_bsdf;
            laser_dir_bsdf.wo = wo;
            laser_dir_bsdf.wi  = laser_dir;
            laser_dir_bsdf.n = world_normal;
            SampleBSDF(bsdfType,laser_dir_bsdf,mat,uv,true);
            //laser_dir_bsdf.pdf = EvalBSDFPDF(bsdfType, wo, laser_dir, laser_dir_bsdf.n);
          
          
            float pdf_ls = (laser_dist * laser_dist) / NdLaser;
            laser_dir_bsdf.pdf /= pdf_ls;
            
            // Shoot laser ray towards laser focus point
            PerRayData_laserSampleRay prd = default_laserSampleRay_prd();
            prd.sample_laser = true;
            prd.path_length = prd_camera->path_length + laser_dist;
            prd.bsdf_pdf = laser_dir_bsdf.pdf;
            prd.contribution = prd_camera->contrib_to_pixel * laser_dir_bsdf.pdf;
            prd.depth = prd_camera->depth + 1;
            prd.laser_hitpoint = prd_camera->laser_focus_point;
            unsigned int opt1;
            unsigned int opt2;
            pointer_as_ints(&prd, opt1, opt2);
            unsigned int raytype = (unsigned int)LASER_SAMPLE_RAY_TYPE;
            //printf("Hit Point: (%f,%f,%f)\n", hit_point.x, hit_point.y, hit_point.z);
        /*    printf("laser dist: %f t: %f | PL: %f |Target: (%f,%f,%f), o: (%f,%f,%f) d: (%f,%f,%f) | Proj HP: (%f,%f,%f)\n", 
                   laser_dist,
                   optixGetRayTime(),
                   prd.path_length,
                   prd.laser_hitpoint.x, prd.laser_hitpoint.y, prd.laser_hitpoint.z, 
                   hit_point.x, hit_point.y, hit_point.z, laser_dir.x,
                   laser_dir.y, laser_dir.z,
                   proj_hp.x, proj_hp.y, proj_hp.z);*/
              optixTrace(params.root, hit_point, laser_dir, params.scene_epsilon, laser_dist, laser_dist, OptixVisibilityMask(1),
                       OPTIX_RAY_FLAG_TERMINATE_ON_FIRST_HIT, 0, 1, 0, opt1, opt2, raytype);
         
            // Add transient sample
            if (fmaxf(prd.Lr) > 0) {
               /* printf("Laser Lr: (%f,%f,%f) | PL Before: %f, PL: %f\n", prd.Lr.x, prd.Lr.y, prd.Lr.z,
                         prd_camera->path_length + laser_dist, prd.path_length);*/
                TransientSample sample = {};
                sample.pathlength = prd.path_length;
                sample.color = prd.Lr;
                int idx = params.max_depth * prd_camera->current_pixel + (prd_camera->depth - 1);

                params.transient_buffer[idx] = sample;
                
            }
        }
    } 
    else { // Do standard NEE Direct lighting
        // Uniform sample light
        unsigned int sample_light_index = (unsigned int)(curand_uniform(&prd_camera->rng) * params.num_lights);
        Light l = params.lights[sample_light_index];
        LightSample ls;
        ls.hitpoint = hit_point;
        ls.wo = wo;
        ls.n = world_normal;

        // Compute direct lighting
        Lr = prd_camera->contrib_to_pixel * ComputeDirectLight(l, ls, mat,uv, prd_camera->depth);

        if (fmaxf(Lr) > 0) {
            TransientSample sample = {};
            sample.pathlength = prd_camera->path_length + ls.dist;
            sample.color = Lr;
            int idx = params.max_depth * prd_camera->current_pixel + (prd_camera->depth - 1);

            params.transient_buffer[idx] = sample;
        }
    }

    L += Lr;

    // Find next direction by either hidden geometry sampling or standard bsdf sampling
    
    if (prd_camera->depth + 1 < params.max_depth) {
        float hg_p = .99;
        bool hg_sample = curand_uniform(&prd_camera->rng) < hg_p;
        float pdf_method = params.nlos_hidden_geometry_sampling ? (hg_sample ? hg_p : 1 - hg_p) : 1.f;
        //pdf_method = 1.f;
        if (prd_camera->depth == 1 && params.nlos_hidden_geometry_sampling && hg_sample) {  // TODO: Rework the logic to be more efficient
            PositionSample ps;
            ps.t = ray_dist;
            float3 next_dir;
            float NdNextDir = 0.f;
            float HgNdNextDir = 0.f;
            float pdf_hg = 0.f;
            bool retry = true;
            int attempts = 0;
            while (retry && attempts < 4) {
                float z1 = curand_uniform(&prd_camera->rng);
                float z2 = curand_uniform(&prd_camera->rng);
                float z3 = curand_uniform(&prd_camera->rng);
                float3 sample = make_float3(z1, z2, z3);
                SampleHiddenGeometry(ps, sample);

                // Trace ray to hidden object
                next_dir = ps.pos - hit_point;
                float dist_next_dir = Length(next_dir);
                next_dir = next_dir / dist_next_dir;

                NdNextDir = Dot(world_normal, next_dir);
                HgNdNextDir = Dot(ps.n, -next_dir);
                pdf_hg = ps.pdf * sqrt(dist_next_dir) / abs(HgNdNextDir);
                retry = (NdNextDir > 0 && HgNdNextDir > 0 && pdf_hg > 0) ? false : true;
                attempts++;
            }

            // Eval BSDF towards HG direction
            BSDFSample bsdf_sample;
            bsdf_sample.wo = wo;
            bsdf_sample.wi = next_dir;
            bsdf_sample.n = world_normal;
            SampleBSDF(bsdfType, bsdf_sample, mat,uv, true);
            bsdf_sample.pdf = pdf_hg;
            bsdf_sample.f = (NdNextDir > 0 && HgNdNextDir > 0 && pdf_hg > 0) ? bsdf_sample.f * NdNextDir / pdf_hg
                                                                             : make_float3(0.f);

            float3 next_contrib_to_pixel = prd_camera->contrib_to_pixel * bsdf_sample.f / pdf_method;
            /*    if (fmaxf(next_contrib_to_pixel) > 0) {
                 printf("hg| d:%d | prev contr: (%f,%f,%f) | next contr:(%f,%f,%f) | cosi: %f | cosg: %f | pspdf: %f
               |pdfhg: %f| f: (%f,%f,%f) %f\n", prd_camera->depth, prd_camera->contrib_to_pixel.x,
                     prd_camera->contrib_to_pixel.y,
                        prd_camera->contrib_to_pixel.z, next_contrib_to_pixel.x, next_contrib_to_pixel.y,
                        next_contrib_to_pixel.z, NdNextDir, HgNdNextDir, ps.pdf, pdf_hg, bsdf_sample.f.x,
               bsdf_sample.f.y, bsdf_sample.f.z);
                 }*/
            if (fmaxf(next_contrib_to_pixel) < 0) {
                prd_camera->depth_reached = prd_camera->depth;
                return;
            }

            //// Check possible rr termination
            // float rr_thresh = .1f;
            // if (fmaxf(next_contrib_to_pixel) < rr_thresh && prd_camera->depth > 3) {
            //    float q = fmaxf((float).05, 1 - fmaxf(next_contrib_to_pixel));
            //    float p = curand_uniform(&prd_camera->rng);
            //    if (p < q)
            //        return;
            //    next_contrib_to_pixel = next_contrib_to_pixel / (1 - q);
            //}

            // Trace next ray
            PerRayData_transientCamera prd_reflection = default_transientCamera_prd(prd_camera->current_pixel);
            prd_reflection.integrator = prd_camera->integrator;
            prd_reflection.contrib_to_pixel = next_contrib_to_pixel;
            prd_reflection.rng = prd_camera->rng;
            prd_reflection.depth = prd_camera->depth + 1;
            prd_reflection.use_gi = prd_camera->use_gi;
            prd_reflection.path_length = prd_camera->path_length;
            unsigned int opt1, opt2;
            pointer_as_ints(&prd_reflection, opt1, opt2);
            unsigned int raytype = (unsigned int)TRANSIENT_RAY_TYPE;
            optixTrace(params.root, hit_point, next_dir, params.scene_epsilon, 1e16f, optixGetRayTime(),
                       OptixVisibilityMask(1), OPTIX_RAY_FLAG_NONE, 0, 1, 0, opt1, opt2, raytype);
            L += prd_reflection.color;
            prd_camera->depth_reached = prd_reflection.depth_reached;
    } 
        else {
            BSDFSample sample;
            sample.wo = wo;
            sample.n = world_normal;
            float z1 = curand_uniform(&prd_camera->rng);
            float z2 = curand_uniform(&prd_camera->rng);
            SampleBSDF(bsdfType, sample, mat,uv, false, z1, z2);

            if (luminance(sample.f) > params.importance_cutoff > 0 && sample.pdf > 0) {
                float NdL = Dot(sample.n, sample.wi);
                float3 next_contrib_to_pixel = prd_camera->contrib_to_pixel * sample.f * NdL / (sample.pdf * pdf_method);
                if (fmaxf(next_contrib_to_pixel) < 0) {
                    prd_camera->depth_reached = prd_camera->depth;
                    return;
                }
                //// Check possible rr termination
                //float rr_thresh = .1f;
                //if (fmaxf(next_contrib_to_pixel) < rr_thresh && prd_camera->depth > 3) {
                //    float q = fmaxf((float).05, 1 - fmaxf(next_contrib_to_pixel));
                //    float p = curand_uniform(&prd_camera->rng);
                //    if (p < q) {
                //        prd_camera->depth_reached = prd_camera->depth;
                //        return;
                //    }
                //    next_contrib_to_pixel = next_contrib_to_pixel / (1 - q);
                //}

                // Trace next ray
                PerRayData_transientCamera prd_reflection = default_transientCamera_prd(prd_camera->current_pixel);
                prd_reflection.integrator = prd_camera->integrator;
                prd_reflection.contrib_to_pixel = next_contrib_to_pixel;
                prd_reflection.rng = prd_camera->rng;
                prd_reflection.depth = prd_camera->depth + 1;
                prd_reflection.use_gi = prd_camera->use_gi;
                prd_reflection.path_length = prd_camera->path_length;
                prd_reflection.laser_focus_point = prd_camera->laser_focus_point;
                unsigned int opt1, opt2;
                pointer_as_ints(&prd_reflection, opt1, opt2);
                unsigned int raytype = (unsigned int)TRANSIENT_RAY_TYPE;
                optixTrace(params.root, hit_point, sample.wi, params.scene_epsilon, 1e16f, optixGetRayTime(),
                            OptixVisibilityMask(1), OPTIX_RAY_FLAG_NONE, 0, 1, 0, opt1, opt2, raytype);
                L += prd_reflection.color;
                prd_camera->depth_reached = prd_reflection.depth_reached;
        }
    } 
    } else {
        prd_camera->depth_reached = prd_camera->depth;
    }

    prd_camera->color += L;
    prd_camera->albedo = mat.Kd;  // Might change
    prd_camera->normal = world_normal;
    
}

static __device__ __inline__ void NormalShader(PerRayData_normalCamera* prd, const float3& world_normal) {
    prd->normal = world_normal;
}

extern "C" __global__ void __closesthit__material_shader() {
    //printf("Material Shader!\n");
    // determine parameters that are shared across all ray types
    const MaterialRecordParameters* mat_params = (MaterialRecordParameters*)optixGetSbtDataPointer();

    const float3 ray_orig = optixGetWorldRayOrigin();
    const float3 ray_dir = normalize(optixGetWorldRayDirection());  // this may be modified by the scaling transform
    const float ray_dist = optixGetRayTmax();

    float3 hit_point = ray_orig + ray_dir*ray_dist;

    //printf("NVDBVolShader: orig: (%f,%f,%f), dir:(%f,%f,%f)\n", ray_orig.x, ray_orig.y, ray_orig.z, ray_dir.x, ray_dir.y,ray_dir.z);
    float3 object_normal;
    float2 uv;
    float3 tangent;


    // check if we hit a triangle
    unsigned int material_id = mat_params->material_pool_id;
    const MaterialParameters& mat = params.material_pool[material_id];
    if (optixIsTriangleHit()) {
        GetTriangleData(object_normal, material_id, uv, tangent, mat_params->mesh_pool_id);
    } else {
        object_normal = make_float3(__int_as_float(optixGetAttribute_0()), __int_as_float(optixGetAttribute_1()),
                                    __int_as_float(optixGetAttribute_2()));
        uv = make_float2(__int_as_float(optixGetAttribute_3()), __int_as_float(optixGetAttribute_4()));
        tangent = make_float3(__int_as_float(optixGetAttribute_5()), __int_as_float(optixGetAttribute_6()),
                              __int_as_float(optixGetAttribute_7()));
    }



    if (mat.kn_tex) {
        float3 bitangent = normalize(Cross(object_normal, tangent));
        const float4 tex = tex2D<float4>(mat.kn_tex, uv.x*mat.tex_scale.x, uv.y*mat.tex_scale.y);
        float3 normal_delta = make_float3(tex.x, tex.y, tex.z) * 2.f - make_float3(1.f);
        object_normal =normalize(normal_delta.x * tangent + normal_delta.y * bitangent + normal_delta.z * object_normal);
    }

    float3 world_normal;
    if ((BSDFType)mat.BSDFType == BSDFType::VDB || (BSDFType)mat.BSDFType == BSDFType::VDBHAPKE) {
        world_normal = object_normal;
    } else {
        world_normal = normalize(optixTransformNormalFromObjectToWorldSpace(object_normal));
    }
   

    float3 hp = ray_orig + ray_dist*ray_dir;
    // from here on out, things are specific to the ray type
    RayType raytype = (RayType)optixGetPayload_2();


    switch (raytype) {
        case CAMERA_RAY_TYPE:
            PerRayData_camera* prd_cam = getCameraPRD();
           /* if (prd_cam->depth > 2) {
                printf("CH |d: %d t: %f | o: (%f,%f,%f) | d: (%f,%f,%f) | hp: (%f,%f,%f) | n: (%f,%f,%f)\n", prd_cam->depth, ray_dist,
                       ray_orig.x, ray_orig.y, ray_orig.z, ray_dir.x, ray_dir.y, ray_dir.z, hp.x, hp.y, hp.z,
                       world_normal.x, world_normal.y, world_normal.z);
            }*/
            switch (prd_cam->integrator)
            {
                case Integrator::PATH:
                    CameraPathIntegrator(prd_cam, mat_params, material_id, mat_params->num_blended_materials,
                                 world_normal, uv, tangent, ray_dist, ray_orig, ray_dir);
                    break;
                case Integrator::VOLUMETRIC:
                    break; 
                case Integrator::LEGACY:
                    switch ((BSDFType)mat.BSDFType) {
                        case BSDFType::HAPKE:
                        case BSDFType::VDBHAPKE: {
                            CameraHapkeShader(getCameraPRD(), mat_params, material_id,
                                              mat_params->num_blended_materials, world_normal, uv, tangent, ray_dist,
                                              ray_orig, ray_dir);
                            break;
                        }
                        case BSDFType::VDBVOL: {
                           CameraVolumetricShader(getCameraPRD(), mat_params, material_id, mat_params->num_blended_materials,
                                         world_normal, uv, tangent, ray_dist, ray_orig, ray_dir);
                            break;
                        }
                        default: {
                            CameraShader(prd_cam, mat_params, material_id, mat_params->num_blended_materials,
                                         world_normal, uv, tangent, ray_dist, ray_orig, ray_dir);
                            break;
                        }
                    }
                    break;
                default:
                    break;
            }
            // switch(mat.BSDFType) {
            //     case 0:
            //         CameraShader(getCameraPRD(), mat_params, material_id, mat_params->num_blended_materials, world_normal, uv,
            //                 tangent, ray_dist, ray_orig, ray_dir);
            //         break;
            //     case 1:
            //         CameraHapkeShader(getCameraPRD(), mat_params, material_id, mat_params->num_blended_materials, world_normal, uv,
            //                 tangent, ray_dist, ray_orig, ray_dir);
            //         break;
            //     case 2:
            //         CameraDiffuseShader(getCameraPRD(), mat_params, material_id, mat_params->num_blended_materials, world_normal, uv,
            //                 tangent, ray_dist, ray_orig, ray_dir);
            //         break;
            //     case 3:
            //         CameraVolumetricShader(getCameraPRD(), mat_params, material_id, mat_params->num_blended_materials,
            //                             world_normal, uv, tangent, ray_dist, ray_orig, ray_dir);
            //         break;
            //     default:
            //         break;
            // }
                
            break;
        case TRANSIENT_RAY_TYPE:
            PerRayData_transientCamera* transCam_prd = getTransientCameraPRD();
            switch (transCam_prd->integrator)
            {
                case Integrator::TRANSIENT:
                    TransientPathIntegrator(transCam_prd, mat_params, material_id, mat_params->num_blended_materials, world_normal, uv,
                        tangent, ray_dist, ray_orig, ray_dir);
                    break;
                case Integrator::TIMEGATED:
                   TimeGatedIntegrator(transCam_prd, mat_params, material_id, mat_params->num_blended_materials,
                                            world_normal, uv, tangent, ray_dist, ray_orig, ray_dir);
                   break;
                case Integrator::MITRANSIENT:
                   MITransientIntegrator(transCam_prd, mat_params, material_id, mat_params->num_blended_materials,
                                        world_normal, uv, tangent, ray_dist, ray_orig, ray_dir);
                    break;
                default:
                    break;
            }
            break;
        
        case PHYS_CAMERA_RAY_TYPE:
            PerRayData_phys_camera* prd_phys_camera_ptr = getPhysCameraPRD();
            prd_phys_camera_ptr->distance = ray_dist;
            if (!mat.use_hapke) {
                CameraShader(prd_phys_camera_ptr, mat_params, material_id, mat_params->num_blended_materials, world_normal, uv,
                             tangent, ray_dist, ray_orig, ray_dir);
            }
            else {
                CameraHapkeShader(prd_phys_camera_ptr, mat_params, material_id, mat_params->num_blended_materials, world_normal, uv,
                                  tangent, ray_dist, ray_orig, ray_dir);
            }
            break;

        case LIDAR_RAY_TYPE:
            LidarShader(getLidarPRD(), mat, world_normal, uv, tangent, ray_dist, ray_orig, ray_dir);
            break;

        case RADAR_RAY_TYPE:
            RadarShader(getRadarPRD(), mat, world_normal, uv, tangent, ray_dist, ray_orig, ray_dir,
                        mat_params->translational_velocity, mat_params->angular_velocity, mat_params->objectId);
            break;

        case SHADOW_RAY_TYPE:
            ShadowShader(getShadowPRD(), mat, world_normal, uv, tangent, ray_dist, ray_orig, ray_dir);
            break;

        case SEGMENTATION_RAY_TYPE:
            SemanticShader(getSemanticPRD(), mat, world_normal, uv, tangent, ray_dist, ray_orig, ray_dir);
            break;

        case DEPTH_RAY_TYPE:
            DepthShader(getDepthCameraPRD(), mat, world_normal, uv, tangent, ray_dist, ray_orig, ray_dir);
            break;
<<<<<<< HEAD
        case LASER_SAMPLE_RAY_TYPE:
            PerRayData_laserSampleRay* prd = getLaserPRD();
            if (prd->sample_laser) {
                LaserNEEE(prd, mat_params, material_id, mat_params->num_blended_materials,
                                      world_normal, uv, tangent, ray_dist, ray_orig, ray_dir);
            } else {
                prd->laser_hitpoint = hit_point;
            }
=======

        case NORMAL_RAY_TYPE:
            NormalShader(getNormalCameraPRD(), world_normal);
>>>>>>> 691dc20a
            break;
    }
}<|MERGE_RESOLUTION|>--- conflicted
+++ resolved
@@ -23,7 +23,6 @@
 #endif
 
 #include "chrono_sensor/optix/shaders/device_utils.h"
-// #include <iostream>
 
 #ifdef USE_SENSOR_NVDB
 #include <nanovdb/NanoVDB.h>
@@ -1089,7 +1088,7 @@
 
                            float B_C = 0.0f;
                            if (cos_g < 1.0f)
-                               B_C = (1 + (1 - exp(-tan_ghalf_per_hC)) / tan_ghalf_per_hC) / (2 * pow(1 + tan_ghalf_per_hC, 2));
+                               B_C = (1 + (1 - exp(-tan_ghalf_per_hC)) / tan_ghalf_per_hC) / (2 * pow(1 + tan_ghalf_per_hC, 2.0f));
                            else if (cos_g == 1)
                                B_C = 1;
                            
@@ -1274,7 +1273,6 @@
 #endif
 }
 
-<<<<<<< HEAD
 static __device__ __inline__ void DepthShader(PerRayData_depthCamera* prd,
                                               const MaterialParameters& mat,
                                               const float3& world_normal,
@@ -1285,16 +1283,6 @@
                                               const float3& ray_dir) {
     prd->depth = fminf(prd->max_depth, ray_dist);
 }
-=======
-                            float B_C = 0.0f;
-                            if (cos_g < 1.0f)
-                                B_C = (1 + (1 - exp(-tan_ghalf_per_hC)) / tan_ghalf_per_hC) / (2 * pow(1 + tan_ghalf_per_hC, 2.0f));
-                            else if (cos_g == 1)
-                                B_C = 1;
-                            
-                            float r0Term = sqrt(1 - w);
-                            float r0 = (1 - r0Term)/(1 + r0Term);
->>>>>>> 691dc20a
 
 
 
@@ -2501,7 +2489,6 @@
         case DEPTH_RAY_TYPE:
             DepthShader(getDepthCameraPRD(), mat, world_normal, uv, tangent, ray_dist, ray_orig, ray_dir);
             break;
-<<<<<<< HEAD
         case LASER_SAMPLE_RAY_TYPE:
             PerRayData_laserSampleRay* prd = getLaserPRD();
             if (prd->sample_laser) {
@@ -2510,11 +2497,10 @@
             } else {
                 prd->laser_hitpoint = hit_point;
             }
-=======
+            break;
 
         case NORMAL_RAY_TYPE:
             NormalShader(getNormalCameraPRD(), world_normal);
->>>>>>> 691dc20a
             break;
     }
 }