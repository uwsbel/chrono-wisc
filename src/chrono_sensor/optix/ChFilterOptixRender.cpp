--- conflicted
+++ resolved
@@ -38,10 +38,6 @@
 ChFilterOptixRender::~ChFilterOptixRender() {}
 
 CH_SENSOR_API void ChFilterOptixRender::Apply() {
-<<<<<<< HEAD
-=======
-    printf("Applying Optix Render Filter\n");
->>>>>>> dbcc9da4
     std::chrono::high_resolution_clock::time_point t1 = std::chrono::high_resolution_clock::now();
 
     auto pOptixSensor = m_optixSensor.lock();
@@ -67,17 +63,10 @@
     // below is only needed when timing the ray tracing operation
      cudaStreamSynchronize(
          m_cuda_stream);  // TODO: let the stream by synchronized by the optix engine at the end of
-<<<<<<< HEAD
      //                                       // processing, or by filters that require synchronization
      std::chrono::high_resolution_clock::time_point t2 = std::chrono::high_resolution_clock::now();
      std::chrono::duration<double> wall_time = std::chrono::duration_cast<std::chrono::duration<double>>(t2 - t1);
      std::cout << "Filter's ray tracing time: " << wall_time.count() << std::endl;
-=======
-    // //                                       // processing, or by filters that require synchronization
-    std::chrono::high_resolution_clock::time_point t2 = std::chrono::high_resolution_clock::now();
-    std::chrono::duration<double> wall_time = std::chrono::duration_cast<std::chrono::duration<double>>(t2 - t1);
-    std::cout << "Filter's ray tracing time: " << wall_time.count() << std::endl;
->>>>>>> dbcc9da4
 }
 
 CH_SENSOR_API void ChFilterOptixRender::Initialize(std::shared_ptr<ChSensor> pSensor,
