// =============================================================================
// PROJECT CHRONO - http://projectchrono.org
//
// Copyright (c) 2019 projectchrono.org
// All rights reserved.
//
// Use of this source code is governed by a BSD-style license that can be found
// in the LICENSE file at the top level of the distribution and at
// http://projectchrono.org/license-chrono.txt.
//
// =============================================================================
// Authors: Eric Brandt, Asher Elmquist
// =============================================================================
//
// =============================================================================
#include <cuda_fp16.h>


namespace chrono {
namespace sensor {

/// @addtogroup sensor_cuda
/// @{

/// An antialiasing helper function that reduces image quality by performing mean reduction of image
/// @param bufIn  A device pointer to the image image.
/// @param bufOut A device pointer to the ouput image.
/// @param w_out The output image width.
/// @param h_out The output image height.
/// @param factor The reduction factor per dimension.
/// @param pix_size Size of a pixel (number of channels).
/// @param stream cuda stream for computation
void cuda_image_alias(void* bufIn, void* bufOut, int w_out, int h_out, int factor, int pix_size, CUstream& stream);

/// An antialiasing helper function that reduces image quality by performing mean reduction of image
/// @param bufIn  A device pointer to the image image.
/// @param bufOut A device pointer to the ouput image.
/// @param w_out The output image width.
/// @param h_out The output image height.
/// @param factor The reduction factor per dimension.
/// @param pix_size Size of a pixel (number of channels).
/// @param stream cuda stream for computation
void cuda_image_alias_float(void* bufIn,
                            void* bufOut,
                            int w_out,
                            int h_out,
                            int factor,
                            int pix_size,
                            CUstream& stream);

/// An antialiasing helper function that reduces RGBA16 image quality by performing mean reduction of image
/// @param bufIn  A device pointer to the image image.
/// @param bufOut A device pointer to the ouput image.
/// @param w_out The output image width.
/// @param h_out The output image height.
/// @param factor The reduction factor per dimension.
/// @param channel_num number of channels.
/// @param stream cuda stream for computation
void cuda_image_alias_rgba16(void* bufIn, void* bufOut, int w_out, int h_out, int factor, int channel_num, CUstream& stream);

/// An image blurring function that reduces performs Gaussian blur.
/// @param buf
/// @param w
/// @param h
/// @param c
/// @param factor
/// @param stream cuda stream for computation
void cuda_image_gauss_blur_char(void* buf, int w, int h, int c, int factor, CUstream& stream);

/// Conversion from half4 to uchar4
/// @param bufIn  A device pointer to the input image.
/// @param bufOut A device pointer to the ouput image.
/// @param w The output image width.
/// @param h The output image height.
/// @param stream cuda stream for computation
void cuda_image_half4_to_uchar4(void* bufIn, void* bufOut, int w, int h, CUstream& stream);

<<<<<<< HEAD

/// Conversion from float4 to uchar4
/// @param bufIn  A device pointer to the image image.
=======
/// Conversion from half4 to uint16_t4
/// @param bufIn  A device pointer to the input image.
>>>>>>> 691dc20a
/// @param bufOut A device pointer to the ouput image.
/// @param w The output image width.
/// @param h The output image height.
/// @param stream cuda stream for computation
<<<<<<< HEAD
void cuda_image_float4_to_uchar4(void* bufIn, void* bufOut, int w, int h, CUstream& stream);
=======
void cuda_image_half4_to_uint16_t4(void* bufIn, void* bufOut, int w, int h, CUstream& stream);

/// Conversion from RGBD half4 to RGBA half4
/// @param bufIn  A device pointer to the input RGBD image.
/// @param bufOut A device pointer to the ouput RGBA image.
/// @param w The output image width.
/// @param h The output image height.
/// @param stream cuda stream for computation
void cuda_image_RGBDhalf4_to_Half4(void* bufIn, void* bufOut, int w, int h, CUstream& stream);
>>>>>>> 691dc20a

/// Conversion from float depth value to uchar4
/// @param bufIn  A device pointer to the image image.
/// @param bufOut A device pointer to the ouput image.
/// @param w The output image width.
/// @param h The output image height.
/// @param stream cuda stream for computation
void cuda_depth_to_uchar4(void* bufIn, void* bufOut, int w, int h, CUstream& stream);

/// Conversion from RGBD half4 to D-channel uchar
/// @param bufIn  A device pointer to the input RGBD image.
/// @param bufOut A device pointer to the ouput R8 image.
/// @param w The output image width.
/// @param h The output image height.
/// @param stream cuda stream for computation
void cuda_RGBDhalf4_to_uchar(void* bufIn, void* bufOut, int w, int h, CUstream& stream);

/// Conversion from normal map to RGBA uchar4
/// @param bufIn  A device pointer to the normal map.
/// @param bufOut A device pointer to the ouput image.
/// @param width The output image width [pixel].
/// @param height The output image height [pixel].
/// @param stream cuda stream for computation
void cuda_normal_to_uchar4(void* bufIn, void* bufOut, int width, int height, CUstream& stream);

/// Host function for applying exposure correction to an image.
/// @param bufPtr A uchar (values 0-255) pointer to device memory where the image is stored. Memory assumed to be row
/// major and contiguous. (Flat array representing image).
/// @param width The width of the image in pixels.
/// @param height The height of the image in pixels.
/// @param a The proportional term to modify the image brightness
/// @param a1 The coefficient of mean exposure value of original synthetic image
/// @param b The constant term to modify the image brightness.
/// @param b1 The coefficient of mean exposure value of original synthetic image
/// @param stream The cuda stream for the kernel launch
void cuda_camera_exposure_correct(unsigned char* bufPtr, size_t width, size_t height, float a, float a1, float b,
                                  float b1, CUstream& stream);

/// @}

}  // namespace sensor
}  // namespace chrono<|MERGE_RESOLUTION|>--- conflicted
+++ resolved
@@ -75,21 +75,21 @@
 /// @param stream cuda stream for computation
 void cuda_image_half4_to_uchar4(void* bufIn, void* bufOut, int w, int h, CUstream& stream);
 
-<<<<<<< HEAD
 
 /// Conversion from float4 to uchar4
 /// @param bufIn  A device pointer to the image image.
-=======
-/// Conversion from half4 to uint16_t4
-/// @param bufIn  A device pointer to the input image.
->>>>>>> 691dc20a
 /// @param bufOut A device pointer to the ouput image.
 /// @param w The output image width.
 /// @param h The output image height.
 /// @param stream cuda stream for computation
-<<<<<<< HEAD
 void cuda_image_float4_to_uchar4(void* bufIn, void* bufOut, int w, int h, CUstream& stream);
-=======
+
+/// Conversion from half4 to uint16_t4
+/// @param bufIn  A device pointer to the input image.
+/// @param bufOut A device pointer to the ouput image.
+/// @param w The output image width.
+/// @param h The output image height.
+/// @param stream cuda stream for computation
 void cuda_image_half4_to_uint16_t4(void* bufIn, void* bufOut, int w, int h, CUstream& stream);
 
 /// Conversion from RGBD half4 to RGBA half4
@@ -99,7 +99,6 @@
 /// @param h The output image height.
 /// @param stream cuda stream for computation
 void cuda_image_RGBDhalf4_to_Half4(void* bufIn, void* bufOut, int w, int h, CUstream& stream);
->>>>>>> 691dc20a
 
 /// Conversion from float depth value to uchar4
 /// @param bufIn  A device pointer to the image image.
