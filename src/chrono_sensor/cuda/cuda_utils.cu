--- conflicted
+++ resolved
@@ -298,7 +298,6 @@
 
 
 nanovdb::GridHandle<nanovdb::CudaDeviceBuffer> addVDBVolume(std::shared_ptr<openvdb::FloatGrid> openVDBgrid) {
-<<<<<<< HEAD
     printf("############### VDB POINT GRID INFORMATION ################\n");
     printf("Voxel Size: %f %f %f\n", openVDBgrid->voxelSize()[0], openVDBgrid->voxelSize()[1], openVDBgrid->voxelSize()[2]);
     printf("Grid Class: %d\n", openVDBgrid->getGridClass());
@@ -314,18 +313,6 @@
     //printf("Volume Dimensions: %f %f %f\n", volDims[0], volDims[1], volDims[2]);
     printf("############### END #############\n");
     cudaDeviceSynchronize();
-=======
-    printf("Making NanoGrid\n");
-    auto handle = nanovdb::createNanoGrid<openvdb::FloatGrid, float, nanovdb::CudaDeviceBuffer>(*openVDBgrid);
-    //auto srcGrid = openvdb::tools::createLevelSetSphere<openvdb::FloatGrid>(100.0f, openvdb::Vec3f(0.0f), 1.0f);
-    //auto handle = nanovdb::createNanoGrid<openvdb::FloatGrid, float, nanovdb::CudaDeviceBuffer>(*srcGrid);
-
-    //auto sdf = openvdb::tools::createLevelSetSphere<openvdb::FloatGrid>(100.0f, openvdb::Vec3f(0.0f), 1.0f);
-    //auto handle = nanovdb::createNanoGrid<openvdb::FloatGrid, float, nanovdb::CudaDeviceBuffer>(*sdf);
-
-
-    //printf("NanoGrid Made\n");
->>>>>>> dbcc9da4
     cudaStream_t stream;  // Create a CUDA stream to allow for asynchronous copy of pinned CUDA memory.
     cudaStreamCreate(&stream);
     auto handle = nanovdb::createNanoGrid<openvdb::FloatGrid, float, nanovdb::CudaDeviceBuffer>(*openVDBgrid);
