// =============================================================================
// PROJECT CHRONO - http://projectchrono.org
//
// Copyright (c) 2019 projectchrono.org
// All rights reserved.
//
// Use of this source code is governed by a BSD-style license that can be found
// in the LICENSE file at the top level of the distribution and at
// http://projectchrono.org/license-chrono.txt.
//
// =============================================================================
// Authors: Eric Brandt, Asher Elmquist
// =============================================================================
//
// =============================================================================

#include "chrono_sensor/filters/ChFilterImageOps.h"
#include "chrono_sensor/sensors/ChCameraSensor.h"
<<<<<<< HEAD
#include "chrono_sensor/sensors/ChTransientSensor.h"
=======
#include "chrono_sensor/sensors/ChPhysCameraSensor.h"
>>>>>>> 691dc20a
#include "chrono_sensor/cuda/image_ops.cuh"
#include "chrono_sensor/utils/CudaMallocHelper.h"
#include <iostream>

namespace chrono {
namespace sensor {

CH_SENSOR_API ChFilterImageHalf4ToRGBA8::ChFilterImageHalf4ToRGBA8(std::string name) : ChFilter(name) {}
CH_SENSOR_API void ChFilterImageHalf4ToRGBA8::Initialize(std::shared_ptr<ChSensor> pSensor,
                                                         std::shared_ptr<SensorBuffer>& bufferInOut) {
    if (!bufferInOut)
        InvalidFilterGraphNullBuffer(pSensor);

    if (auto pOpx = std::dynamic_pointer_cast<ChOptixSensor>(pSensor)) {
        m_cuda_stream = pOpx->GetCudaStream();

    } else {
        InvalidFilterGraphSensorTypeMismatch(pSensor);
    }

    m_buffer_in = std::dynamic_pointer_cast<SensorDeviceHalf4Buffer>(bufferInOut);
    if (m_buffer_in) {
        m_buffer_out = chrono_types::make_shared<SensorDeviceRGBA8Buffer>();
        DeviceRGBA8BufferPtr b(cudaMallocHelper<PixelRGBA8>(m_buffer_in->Width * m_buffer_in->Height),
                               cudaFreeHelper<PixelRGBA8>);
        m_buffer_out->Buffer = std::move(b);
        m_buffer_out->Width = m_buffer_in->Width;
        m_buffer_out->Height = m_buffer_in->Height;
        std::cout << "imageopes buffer in width: " << m_buffer_in->Width << " height: " << m_buffer_in->Height << std::endl;
        bufferInOut = m_buffer_out;
    } else {
        InvalidFilterGraphBufferTypeMismatch(pSensor);
    }
}

CH_SENSOR_API void ChFilterImageHalf4ToRGBA8::Apply() {
    cuda_image_half4_to_uchar4(m_buffer_in->Buffer.get(), m_buffer_out->Buffer.get(), m_buffer_out->Width,
                               m_buffer_out->Height, m_cuda_stream);

    m_buffer_out->LaunchedCount = m_buffer_in->LaunchedCount;
    m_buffer_out->TimeStamp = m_buffer_in->TimeStamp;
}

//------------------------------------------------------//
// Member functions of ChFilterImageHalf4ToRGBA16 class //
//------------------------------------------------------//
CH_SENSOR_API ChFilterImageHalf4ToRGBA16::ChFilterImageHalf4ToRGBA16(std::string name) : ChFilter(name) {}
CH_SENSOR_API void ChFilterImageHalf4ToRGBA16::Initialize(std::shared_ptr<ChSensor> pSensor,
                                                          std::shared_ptr<SensorBuffer>& bufferInOut) {
    if (!bufferInOut)
        InvalidFilterGraphNullBuffer(pSensor);

    if (auto pOpx = std::dynamic_pointer_cast<ChOptixSensor>(pSensor)) {
        m_cuda_stream = pOpx->GetCudaStream();
    }
    else {
        InvalidFilterGraphSensorTypeMismatch(pSensor);
    }

    m_buffer_in = std::dynamic_pointer_cast<SensorDeviceHalf4Buffer>(bufferInOut);
    if (m_buffer_in) {
        m_buffer_out = chrono_types::make_shared<SensorDeviceRGBA16Buffer>();
        DeviceRGBA16BufferPtr b(cudaMallocHelper<PixelRGBA16>(m_buffer_in->Width * m_buffer_in->Height),
                               cudaFreeHelper<PixelRGBA16>);
        m_buffer_out->Buffer = std::move(b);
        m_buffer_out->Width = m_buffer_in->Width;
        m_buffer_out->Height = m_buffer_in->Height;
        bufferInOut = m_buffer_out;
    }
    else {
        InvalidFilterGraphBufferTypeMismatch(pSensor);
    }
}

CH_SENSOR_API void ChFilterImageHalf4ToRGBA16::Apply() {
    cuda_image_half4_to_uint16_t4(m_buffer_in->Buffer.get(), m_buffer_out->Buffer.get(), m_buffer_out->Width,
                                  m_buffer_out->Height, m_cuda_stream);

    m_buffer_out->LaunchedCount = m_buffer_in->LaunchedCount;
    m_buffer_out->TimeStamp = m_buffer_in->TimeStamp;
    
}


//---------------------------------------------------------//
// Member functions of ChFilterRGBDHalf4ToImageHalf4 class //
//---------------------------------------------------------//
CH_SENSOR_API ChFilterRGBDHalf4ToImageHalf4::ChFilterRGBDHalf4ToImageHalf4(std::string name) : ChFilter(name) {}
CH_SENSOR_API void ChFilterRGBDHalf4ToImageHalf4::Initialize(
    std::shared_ptr<ChSensor> pSensor, std::shared_ptr<SensorBuffer>& bufferInOut
    ) {
    if (!bufferInOut)
        InvalidFilterGraphNullBuffer(pSensor);

    if (auto pOpx = std::dynamic_pointer_cast<ChOptixSensor>(pSensor)) {
        m_cuda_stream = pOpx->GetCudaStream();
    }
    else {
        InvalidFilterGraphSensorTypeMismatch(pSensor);
    }

    m_buffer_in = std::dynamic_pointer_cast<SensorDeviceRGBDHalf4Buffer>(bufferInOut);
    if (m_buffer_in) {
        m_buffer_out = chrono_types::make_shared<SensorDeviceHalf4Buffer>();
        DeviceHalf4BufferPtr b(cudaMallocHelper<PixelHalf4>(m_buffer_in->Width * m_buffer_in->Height),
                               cudaFreeHelper<PixelHalf4>);
        m_buffer_out->Buffer = std::move(b);
        m_buffer_out->Width = m_buffer_in->Width;
        m_buffer_out->Height = m_buffer_in->Height;
        bufferInOut = m_buffer_out;
    }
    else {
        InvalidFilterGraphBufferTypeMismatch(pSensor);
    }
}

CH_SENSOR_API void ChFilterRGBDHalf4ToImageHalf4::Apply() {
    cuda_image_RGBDhalf4_to_Half4(
        m_buffer_in->Buffer.get(), m_buffer_out->Buffer.get(), m_buffer_out->Width, m_buffer_out->Height, m_cuda_stream
    );
    m_buffer_out->LaunchedCount = m_buffer_in->LaunchedCount;
    m_buffer_out->TimeStamp = m_buffer_in->TimeStamp;
}

CH_SENSOR_API ChFilterImageFloat4ToRGBA8::ChFilterImageFloat4ToRGBA8(std::string name) : ChFilter(name) {}
CH_SENSOR_API void ChFilterImageFloat4ToRGBA8::Initialize(std::shared_ptr<ChSensor> pSensor,
                                                         std::shared_ptr<SensorBuffer>& bufferInOut) {
    if (!bufferInOut)
        InvalidFilterGraphNullBuffer(pSensor);

    if (auto pOpx = std::dynamic_pointer_cast<ChOptixSensor>(pSensor)) {
        m_cuda_stream = pOpx->GetCudaStream();

    } else {
        InvalidFilterGraphSensorTypeMismatch(pSensor);
    }

    m_buffer_in = std::dynamic_pointer_cast<SensorDeviceFloat4Buffer>(bufferInOut);
    if (m_buffer_in) {
        m_buffer_out = chrono_types::make_shared<SensorDeviceRGBA8Buffer>();
        DeviceRGBA8BufferPtr b(cudaMallocHelper<PixelRGBA8>(m_buffer_in->Width * m_buffer_in->Height),
                               cudaFreeHelper<PixelRGBA8>);
        m_buffer_out->Buffer = std::move(b);
        m_buffer_out->Width = m_buffer_in->Width;
        m_buffer_out->Height = m_buffer_in->Height;
        std::cout << "imageopes buffer in width: " << m_buffer_in->Width << " height: " << m_buffer_in->Height
                  << std::endl;
        bufferInOut = m_buffer_out;
    } else {
        InvalidFilterGraphBufferTypeMismatch(pSensor);
    }
}

CH_SENSOR_API void ChFilterImageFloat4ToRGBA8::Apply() {
    cuda_image_float4_to_uchar4(m_buffer_in->Buffer.get(), m_buffer_out->Buffer.get(), m_buffer_out->Width,
                               m_buffer_out->Height, m_cuda_stream);

    m_buffer_out->LaunchedCount = m_buffer_in->LaunchedCount;
    m_buffer_out->TimeStamp = m_buffer_in->TimeStamp;
}


CH_SENSOR_API ChFilterDepthToRGBA8::ChFilterDepthToRGBA8(std::string name) : ChFilter(name) {}
CH_SENSOR_API void ChFilterDepthToRGBA8::Initialize(std::shared_ptr<ChSensor> pSensor,
                                                         std::shared_ptr<SensorBuffer>& bufferInOut) {
    if (!bufferInOut)
        InvalidFilterGraphNullBuffer(pSensor);

    if (auto pOpx = std::dynamic_pointer_cast<ChOptixSensor>(pSensor)) {
        m_cuda_stream = pOpx->GetCudaStream();

    } else {
        InvalidFilterGraphSensorTypeMismatch(pSensor);
    }

    m_buffer_in = std::dynamic_pointer_cast<SensorDeviceDepthBuffer>(bufferInOut);
    if (m_buffer_in) {
        m_buffer_out = chrono_types::make_shared<SensorDeviceRGBA8Buffer>();
        DeviceRGBA8BufferPtr b(cudaMallocHelper<PixelRGBA8>(m_buffer_in->Width * m_buffer_in->Height),
                               cudaFreeHelper<PixelRGBA8>);
        m_buffer_out->Buffer = std::move(b);
        m_buffer_out->Width = m_buffer_in->Width;
        m_buffer_out->Height = m_buffer_in->Height;
        bufferInOut = m_buffer_out;

     
    } else {
        InvalidFilterGraphBufferTypeMismatch(pSensor);
    }
}

CH_SENSOR_API void ChFilterDepthToRGBA8::Apply() {
    cuda_depth_to_uchar4(m_buffer_in->Buffer.get(), m_buffer_out->Buffer.get(), m_buffer_out->Width,
                               m_buffer_out->Height, m_cuda_stream);

    m_buffer_out->LaunchedCount = m_buffer_in->LaunchedCount;
    m_buffer_out->TimeStamp = m_buffer_in->TimeStamp;
}


//-------------------------------------------------//
// Member functions of ChFilterRGBDHalf4ToR8 class //
//-------------------------------------------------//
CH_SENSOR_API ChFilterRGBDHalf4ToR8::ChFilterRGBDHalf4ToR8(std::string name) : ChFilter(name) {}
CH_SENSOR_API void ChFilterRGBDHalf4ToR8::Initialize(
    std::shared_ptr<ChSensor> pSensor, std::shared_ptr<SensorBuffer>& bufferInOut
    ) {
    if (!bufferInOut)
        InvalidFilterGraphNullBuffer(pSensor);

    if (auto pOpx = std::dynamic_pointer_cast<ChOptixSensor>(pSensor)) {
        m_cuda_stream = pOpx->GetCudaStream();
    }
    else {
        InvalidFilterGraphSensorTypeMismatch(pSensor);
    }

    m_buffer_in = std::dynamic_pointer_cast<SensorDeviceRGBDHalf4Buffer>(bufferInOut);
    if (m_buffer_in) {
        // create output buffer
        m_buffer_out = chrono_types::make_shared<SensorDeviceR8Buffer>();
        DeviceR8BufferPtr b(cudaMallocHelper<char>(m_buffer_in->Width * m_buffer_in->Height),
                            cudaFreeHelper<char>);
        m_buffer_out->Buffer = std::move(b);
        m_buffer_out->Width = m_buffer_in->Width;
        m_buffer_out->Height = m_buffer_in->Height;
        bufferInOut = m_buffer_out;
    }
    else {
        InvalidFilterGraphBufferTypeMismatch(pSensor);
    }
}

CH_SENSOR_API void ChFilterRGBDHalf4ToR8::Apply() {
    // std::cout << "m_buffer_out->Width " << m_buffer_out->Width << ", m_buffer_out->Height " << m_buffer_out->Height << std::endl;
    cuda_RGBDhalf4_to_uchar(
        m_buffer_in->Buffer.get(), m_buffer_out->Buffer.get(), m_buffer_out->Width, m_buffer_out->Height, m_cuda_stream
    );
    m_buffer_out->LaunchedCount = m_buffer_in->LaunchedCount;
    m_buffer_out->TimeStamp = m_buffer_in->TimeStamp;
}

//-------------------------------------------------//
// Member functions of ChFilterNormalToRGBA8 class //
//-------------------------------------------------//
CH_SENSOR_API ChFilterNormalToRGBA8::ChFilterNormalToRGBA8(std::string name) : ChFilter(name) {
}

CH_SENSOR_API void ChFilterNormalToRGBA8::Initialize(std::shared_ptr<ChSensor> pSensor,
                                                     std::shared_ptr<SensorBuffer>& bufferInOut) {
    if (!bufferInOut)
        InvalidFilterGraphNullBuffer(pSensor);

    if (auto pOpx = std::dynamic_pointer_cast<ChOptixSensor>(pSensor)) {
        m_cuda_stream = pOpx->GetCudaStream();
    }
    else {
        InvalidFilterGraphSensorTypeMismatch(pSensor);
    }

    m_buffer_in = std::dynamic_pointer_cast<SensorDeviceNormalBuffer>(bufferInOut);
    if (m_buffer_in) {
        m_buffer_out = chrono_types::make_shared<SensorDeviceRGBA8Buffer>();
        DeviceRGBA8BufferPtr b(cudaMallocHelper<PixelRGBA8>(m_buffer_in->Width * m_buffer_in->Height),
                               cudaFreeHelper<PixelRGBA8>);
        m_buffer_out->Buffer = std::move(b);
        m_buffer_out->Width = m_buffer_in->Width;
        m_buffer_out->Height = m_buffer_in->Height;
        bufferInOut = m_buffer_out;
    }
    else {
        InvalidFilterGraphBufferTypeMismatch(pSensor);
    }
}

CH_SENSOR_API void ChFilterNormalToRGBA8::Apply() {
    cuda_normal_to_uchar4(m_buffer_in->Buffer.get(), m_buffer_out->Buffer.get(), m_buffer_out->Width,
                          m_buffer_out->Height, m_cuda_stream);
    m_buffer_out->LaunchedCount = m_buffer_in->LaunchedCount;
    m_buffer_out->TimeStamp = m_buffer_in->TimeStamp;
}


CH_SENSOR_API ChFilterImageResize::ChFilterImageResize(int w, int h, std::string name)
    : m_w(w), m_h(h), ChFilter(name) {}

CH_SENSOR_API void ChFilterImageResize::Initialize(std::shared_ptr<ChSensor> pSensor,
                                                   std::shared_ptr<SensorBuffer>& bufferInOut) {
    if (!bufferInOut)
        InvalidFilterGraphNullBuffer(pSensor);

    if (auto pCam = std::dynamic_pointer_cast<ChCameraSensor>(pSensor)) {
        m_cuda_stream = {};
        m_cuda_stream.hStream = pCam->GetCudaStream();
        m_cuda_stream.nCudaDeviceId = 0;  // TODO: allow multiple GPU usage

    } else {
        InvalidFilterGraphSensorTypeMismatch(pSensor);
    }

    m_buffer_rgba8_in = std::dynamic_pointer_cast<SensorDeviceRGBA8Buffer>(bufferInOut);
    m_buffer_r8_in = std::dynamic_pointer_cast<SensorDeviceR8Buffer>(bufferInOut);

    if (m_buffer_rgba8_in) {
        m_buffer_rgba8_out = chrono_types::make_shared<SensorDeviceRGBA8Buffer>();
        DeviceRGBA8BufferPtr b(cudaMallocHelper<PixelRGBA8>(m_w * m_h), cudaFreeHelper<PixelRGBA8>);
        m_buffer_rgba8_out->Buffer = std::move(b);
        m_buffer_rgba8_out->Width = m_w;
        m_buffer_rgba8_out->Height = m_h;
        bufferInOut = m_buffer_rgba8_out;
    } else if (m_buffer_r8_in) {
        m_buffer_r8_out = chrono_types::make_shared<SensorDeviceR8Buffer>();
        DeviceR8BufferPtr b(cudaMallocHelper<char>(m_w * m_h), cudaFreeHelper<char>);
        m_buffer_r8_out->Buffer = std::move(b);
        m_buffer_r8_out->Width = m_w;
        m_buffer_r8_out->Height = m_h;
        bufferInOut = m_buffer_r8_out;
    } else {
        InvalidFilterGraphBufferTypeMismatch(pSensor);
    }
}

CH_SENSOR_API void ChFilterImageResize::Apply() {
    if (m_buffer_rgba8_in) {
        nppiResize_8u_C4R_Ctx((unsigned char*)m_buffer_rgba8_in->Buffer.get(), m_buffer_rgba8_in->Width * 4,
                              NppiSize({(int)m_buffer_rgba8_in->Width, (int)m_buffer_rgba8_in->Height}),
                              NppiRect({0, 0, (int)m_buffer_rgba8_in->Width, (int)m_buffer_rgba8_in->Height}),
                              (unsigned char*)m_buffer_rgba8_out->Buffer.get(), m_w * 4, NppiSize({(int)m_w, (int)m_h}),
                              NppiRect({0, 0, (int)m_w, (int)m_h}), NPPI_INTER_LINEAR, m_cuda_stream);
        m_buffer_rgba8_out->LaunchedCount = m_buffer_rgba8_in->LaunchedCount;
        m_buffer_rgba8_out->TimeStamp = m_buffer_rgba8_in->TimeStamp;

    } else if (m_buffer_r8_in) {
        nppiResize_8u_C1R_Ctx((unsigned char*)m_buffer_r8_in->Buffer.get(), m_buffer_r8_in->Width,
                              NppiSize({(int)m_buffer_r8_in->Width, (int)m_buffer_r8_in->Height}),
                              NppiRect({0, 0, (int)m_buffer_r8_in->Width, (int)m_buffer_r8_in->Height}),
                              (unsigned char*)m_buffer_r8_out->Buffer.get(), m_w, NppiSize({(int)m_w, (int)m_h}),
                              NppiRect({0, 0, (int)m_w, (int)m_h}), NPPI_INTER_LINEAR, m_cuda_stream);
        m_buffer_r8_out->LaunchedCount = m_buffer_r8_in->LaunchedCount;
        m_buffer_r8_out->TimeStamp = m_buffer_r8_in->TimeStamp;
    }
}

CH_SENSOR_API ChFilterImgAlias::ChFilterImgAlias(int factor, std::string name) : m_factor(factor), ChFilter(name) {}

CH_SENSOR_API void ChFilterImgAlias::Initialize(std::shared_ptr<ChSensor> pSensor,
                                                std::shared_ptr<SensorBuffer>& bufferInOut) {
    if (!bufferInOut)
        InvalidFilterGraphNullBuffer(pSensor);

    if (auto pCam = std::dynamic_pointer_cast<ChCameraSensor>(pSensor)) {
        m_cuda_stream = pCam->GetCudaStream();
        // m_cuda_stream = {};
        // m_cuda_stream.hStream = pCam->GetCudaStream();
        // m_cuda_stream.nCudaDeviceId = 0;  // TODO: allow multiple GPU usage
<<<<<<< HEAD
    } else if (auto pTrans = std::dynamic_pointer_cast<ChTransientSensor>(pSensor)) {
        m_cuda_stream = pTrans->GetCudaStream();
        m_is_transient = true;
        m_num_bins = (unsigned int)pTrans->GetNumBins();
=======
    } else if (auto p_phys_cam = std::dynamic_pointer_cast<ChPhysCameraSensor>(pSensor)) {
        m_cuda_stream = p_phys_cam->GetCudaStream();
        // m_cuda_stream = {};
        // m_cuda_stream.hStream = pCam->GetCudaStream();
        // m_cuda_stream.nCudaDeviceId = 0;  // TODO: allow multiple GPU usage
>>>>>>> 691dc20a
    } else {
        InvalidFilterGraphSensorTypeMismatch(pSensor);
    }
     
    unsigned int width_out = bufferInOut->Width / m_factor;
    unsigned int height_out = bufferInOut->Height / m_factor;

    m_buffer_rgba8_in = std::dynamic_pointer_cast<SensorDeviceRGBA8Buffer>(bufferInOut);
    m_buffer_r8_in = std::dynamic_pointer_cast<SensorDeviceR8Buffer>(bufferInOut);
    m_buffer_float4_in = std::dynamic_pointer_cast<SensorDeviceFloat4Buffer>(bufferInOut);

    if (m_buffer_rgba8_in) {
        m_buffer_rgba8_out = chrono_types::make_shared<SensorDeviceRGBA8Buffer>();
        DeviceRGBA8BufferPtr b(cudaMallocHelper<PixelRGBA8>(width_out * height_out), cudaFreeHelper<PixelRGBA8>);
        m_buffer_rgba8_out->Buffer = std::move(b);
        m_buffer_rgba8_out->Width = width_out;
        m_buffer_rgba8_out->Height = height_out;
        bufferInOut = m_buffer_rgba8_out;
    } else if (m_buffer_rgba16_in = std::dynamic_pointer_cast<SensorDeviceRGBA16Buffer>(bufferInOut)) {
        m_buffer_rgba16_out = chrono_types::make_shared<SensorDeviceRGBA16Buffer>();
        DeviceRGBA16BufferPtr b(cudaMallocHelper<PixelRGBA16>(width_out * height_out), cudaFreeHelper<PixelRGBA16>);
        m_buffer_rgba16_out->Buffer = std::move(b);
        m_buffer_rgba16_out->Width = width_out;
        m_buffer_rgba16_out->Height = height_out;
        bufferInOut = m_buffer_rgba16_out;
    } else if (m_buffer_r8_in) {
        m_buffer_r8_out = chrono_types::make_shared<SensorDeviceR8Buffer>();
        DeviceR8BufferPtr b(cudaMallocHelper<char>(width_out * height_out), cudaFreeHelper<char>);
        m_buffer_r8_out->Buffer = std::move(b);
        m_buffer_r8_out->Width = width_out;
        m_buffer_r8_out->Height = height_out;
        bufferInOut = m_buffer_r8_out;
    } else if (m_buffer_float4_in) {
        m_buffer_float4_out = chrono_types::make_shared<SensorDeviceFloat4Buffer>();
        DeviceFloat4BufferPtr b(cudaMallocHelper<PixelFloat4>(width_out * height_out), cudaFreeHelper<PixelFloat4>);
        m_buffer_float4_out->Buffer = std::move(b);
        m_buffer_float4_out->Width = width_out;
        m_buffer_float4_out->Height = height_out;
        bufferInOut = m_buffer_float4_out;
    } else {
        InvalidFilterGraphBufferTypeMismatch(pSensor);
    }
}
CH_SENSOR_API void ChFilterImgAlias::Apply() {
    // if (m_buffer_rgba8_in) {
    //     nppiFilterBoxBorder_8u_AC4R_Ctx((unsigned char*)m_buffer_rgba8_in->Buffer.get(), Npp32s nSrcStep,
    //                                     NppiSize({(int)m_buffer_rgba8_in->Width, (int)m_buffer_rgba8_in->Height}),
    //                                     NppiPoint oSrcOffset, (unsigned char*)m_buffer_rgba8_out->Buffer.get(),
    //                                     Npp32s nDstStep,
    //                                     NppiRect({0, 0, (int)m_buffer_rgba8_in->Width,
    //                                     (int)m_buffer_rgba8_in->Height}), NppiSize({m_factor+2,m_factor+2}),
    //                                     NppiPoint({0, 0}), NppiBorderType eBorderType, m_cuda_stream);
    //     // cuda_image_alias(m_buffer_rgba8_in->Buffer.get(), m_buffer_rgba8_out->Buffer.get(),
    //     //                  (int)m_buffer_rgba8_out->Width, (int)m_buffer_rgba8_out->Height, m_factor,
    //     //                  sizeof(PixelRGBA8), m_cuda_stream);
    //     m_buffer_rgba8_out->LaunchedCount = m_buffer_rgba8_in->LaunchedCount;
    //     m_buffer_rgba8_out->TimeStamp = m_buffer_rgba8_in->TimeStamp;
    // } else if (m_buffer_r8_in) {
    //     // cuda_image_alias(m_buffer_r8_in->Buffer.get(), m_buffer_r8_out->Buffer.get(), (int)m_buffer_r8_out->Width,
    //     //                  (int)m_buffer_r8_out->Height, m_factor, sizeof(char), m_cuda_stream);
    //     m_buffer_r8_out->LaunchedCount = m_buffer_r8_in->LaunchedCount;
    //     m_buffer_r8_out->TimeStamp = m_buffer_r8_in->TimeStamp;
    // } else if (m_buffer_float4_in) {
    //     // cuda_image_alias_float(m_buffer_float4_in->Buffer.get(), m_buffer_float4_out->Buffer.get(),
    //     //                        (int)m_buffer_float4_out->Width, (int)m_buffer_float4_out->Height, m_factor, 4,
    //     //                        m_cuda_stream);
    //     m_buffer_float4_out->LaunchedCount = m_buffer_float4_in->LaunchedCount;
    //     m_buffer_float4_out->TimeStamp = m_buffer_float4_in->TimeStamp;
    // }
    if (m_buffer_rgba8_in) {
        // cuda_image_gauss_blur_char(m_buffer_rgba8_in->Buffer.get(), (int)m_buffer_rgba8_in->Width,
        // (int)m_buffer_rgba8_in->Height, sizeof(PixelRGBA8), m_factor,m_cuda_stream);
        if (m_is_transient) {
            int w_out = m_buffer_rgba8_out->Width / m_num_bins;
            int h_out = m_buffer_rgba8_out->Height;
            int w_in = m_buffer_rgba8_in->Width / m_num_bins;
            int h_in = m_buffer_rgba8_in->Height;
            for (int bin = 0; bin < m_num_bins; bin++) {
                cuda_image_alias(m_buffer_rgba8_in->Buffer.get() + bin * w_in * h_in,
                                m_buffer_rgba8_out->Buffer.get() + bin * w_out * h_out, w_out, h_out, m_factor,
                                sizeof(PixelRGBA8), m_cuda_stream);
            }
        }else {
            cuda_image_alias(m_buffer_rgba8_in->Buffer.get(), m_buffer_rgba8_out->Buffer.get(),
                            (int)m_buffer_rgba8_out->Width, (int)m_buffer_rgba8_out->Height, m_factor, sizeof(PixelRGBA8),
                            m_cuda_stream);
        } 
        m_buffer_rgba8_out->LaunchedCount = m_buffer_rgba8_in->LaunchedCount;
        m_buffer_rgba8_out->TimeStamp = m_buffer_rgba8_in->TimeStamp;

    } else if (m_buffer_rgba16_in) {
        cuda_image_alias_rgba16(
            m_buffer_rgba16_in->Buffer.get(), m_buffer_rgba16_out->Buffer.get(), (int)m_buffer_rgba16_out->Width,
            (int)m_buffer_rgba16_out->Height, m_factor, 4, m_cuda_stream
        );
        m_buffer_rgba16_out->LaunchedCount = m_buffer_rgba16_in->LaunchedCount;
        m_buffer_rgba16_out->TimeStamp = m_buffer_rgba16_in->TimeStamp;
    } else if (m_buffer_r8_in) {
        cuda_image_alias(m_buffer_r8_in->Buffer.get(), m_buffer_r8_out->Buffer.get(), (int)m_buffer_r8_out->Width,
                         (int)m_buffer_r8_out->Height, m_factor, sizeof(char), m_cuda_stream);
        m_buffer_r8_out->LaunchedCount = m_buffer_r8_in->LaunchedCount;
        m_buffer_r8_out->TimeStamp = m_buffer_r8_in->TimeStamp;
    } else if (m_buffer_float4_in) {
        cuda_image_alias_float(m_buffer_float4_in->Buffer.get(), m_buffer_float4_out->Buffer.get(),
                               (int)m_buffer_float4_out->Width, (int)m_buffer_float4_out->Height, m_factor, 4,
                               m_cuda_stream);
        m_buffer_float4_out->LaunchedCount = m_buffer_float4_in->LaunchedCount;
        m_buffer_float4_out->TimeStamp = m_buffer_float4_in->TimeStamp;
    }
}

}  // namespace sensor
}  // namespace chrono<|MERGE_RESOLUTION|>--- conflicted
+++ resolved
@@ -16,11 +16,8 @@
 
 #include "chrono_sensor/filters/ChFilterImageOps.h"
 #include "chrono_sensor/sensors/ChCameraSensor.h"
-<<<<<<< HEAD
 #include "chrono_sensor/sensors/ChTransientSensor.h"
-=======
 #include "chrono_sensor/sensors/ChPhysCameraSensor.h"
->>>>>>> 691dc20a
 #include "chrono_sensor/cuda/image_ops.cuh"
 #include "chrono_sensor/utils/CudaMallocHelper.h"
 #include <iostream>
@@ -58,6 +55,82 @@
 
 CH_SENSOR_API void ChFilterImageHalf4ToRGBA8::Apply() {
     cuda_image_half4_to_uchar4(m_buffer_in->Buffer.get(), m_buffer_out->Buffer.get(), m_buffer_out->Width,
+                               m_buffer_out->Height, m_cuda_stream);
+
+    m_buffer_out->LaunchedCount = m_buffer_in->LaunchedCount;
+    m_buffer_out->TimeStamp = m_buffer_in->TimeStamp;
+}
+
+
+CH_SENSOR_API ChFilterImageFloat4ToRGBA8::ChFilterImageFloat4ToRGBA8(std::string name) : ChFilter(name) {}
+CH_SENSOR_API void ChFilterImageFloat4ToRGBA8::Initialize(std::shared_ptr<ChSensor> pSensor,
+                                                         std::shared_ptr<SensorBuffer>& bufferInOut) {
+    if (!bufferInOut)
+        InvalidFilterGraphNullBuffer(pSensor);
+
+    if (auto pOpx = std::dynamic_pointer_cast<ChOptixSensor>(pSensor)) {
+        m_cuda_stream = pOpx->GetCudaStream();
+
+    } else {
+        InvalidFilterGraphSensorTypeMismatch(pSensor);
+    }
+
+    m_buffer_in = std::dynamic_pointer_cast<SensorDeviceFloat4Buffer>(bufferInOut);
+    if (m_buffer_in) {
+        m_buffer_out = chrono_types::make_shared<SensorDeviceRGBA8Buffer>();
+        DeviceRGBA8BufferPtr b(cudaMallocHelper<PixelRGBA8>(m_buffer_in->Width * m_buffer_in->Height),
+                               cudaFreeHelper<PixelRGBA8>);
+        m_buffer_out->Buffer = std::move(b);
+        m_buffer_out->Width = m_buffer_in->Width;
+        m_buffer_out->Height = m_buffer_in->Height;
+        std::cout << "imageopes buffer in width: " << m_buffer_in->Width << " height: " << m_buffer_in->Height
+                  << std::endl;
+        bufferInOut = m_buffer_out;
+    } else {
+        InvalidFilterGraphBufferTypeMismatch(pSensor);
+    }
+}
+
+CH_SENSOR_API void ChFilterImageFloat4ToRGBA8::Apply() {
+    cuda_image_float4_to_uchar4(m_buffer_in->Buffer.get(), m_buffer_out->Buffer.get(), m_buffer_out->Width,
+                               m_buffer_out->Height, m_cuda_stream);
+
+    m_buffer_out->LaunchedCount = m_buffer_in->LaunchedCount;
+    m_buffer_out->TimeStamp = m_buffer_in->TimeStamp;
+}
+
+
+CH_SENSOR_API ChFilterImageFloat4ToRGBA8::ChFilterImageFloat4ToRGBA8(std::string name) : ChFilter(name) {}
+CH_SENSOR_API void ChFilterImageFloat4ToRGBA8::Initialize(std::shared_ptr<ChSensor> pSensor,
+                                                         std::shared_ptr<SensorBuffer>& bufferInOut) {
+    if (!bufferInOut)
+        InvalidFilterGraphNullBuffer(pSensor);
+
+    if (auto pOpx = std::dynamic_pointer_cast<ChOptixSensor>(pSensor)) {
+        m_cuda_stream = pOpx->GetCudaStream();
+
+    } else {
+        InvalidFilterGraphSensorTypeMismatch(pSensor);
+    }
+
+    m_buffer_in = std::dynamic_pointer_cast<SensorDeviceFloat4Buffer>(bufferInOut);
+    if (m_buffer_in) {
+        m_buffer_out = chrono_types::make_shared<SensorDeviceRGBA8Buffer>();
+        DeviceRGBA8BufferPtr b(cudaMallocHelper<PixelRGBA8>(m_buffer_in->Width * m_buffer_in->Height),
+                               cudaFreeHelper<PixelRGBA8>);
+        m_buffer_out->Buffer = std::move(b);
+        m_buffer_out->Width = m_buffer_in->Width;
+        m_buffer_out->Height = m_buffer_in->Height;
+        std::cout << "imageopes buffer in width: " << m_buffer_in->Width << " height: " << m_buffer_in->Height
+                  << std::endl;
+        bufferInOut = m_buffer_out;
+    } else {
+        InvalidFilterGraphBufferTypeMismatch(pSensor);
+    }
+}
+
+CH_SENSOR_API void ChFilterImageFloat4ToRGBA8::Apply() {
+    cuda_image_float4_to_uchar4(m_buffer_in->Buffer.get(), m_buffer_out->Buffer.get(), m_buffer_out->Width,
                                m_buffer_out->Height, m_cuda_stream);
 
     m_buffer_out->LaunchedCount = m_buffer_in->LaunchedCount;
@@ -144,44 +217,6 @@
     m_buffer_out->LaunchedCount = m_buffer_in->LaunchedCount;
     m_buffer_out->TimeStamp = m_buffer_in->TimeStamp;
 }
-
-CH_SENSOR_API ChFilterImageFloat4ToRGBA8::ChFilterImageFloat4ToRGBA8(std::string name) : ChFilter(name) {}
-CH_SENSOR_API void ChFilterImageFloat4ToRGBA8::Initialize(std::shared_ptr<ChSensor> pSensor,
-                                                         std::shared_ptr<SensorBuffer>& bufferInOut) {
-    if (!bufferInOut)
-        InvalidFilterGraphNullBuffer(pSensor);
-
-    if (auto pOpx = std::dynamic_pointer_cast<ChOptixSensor>(pSensor)) {
-        m_cuda_stream = pOpx->GetCudaStream();
-
-    } else {
-        InvalidFilterGraphSensorTypeMismatch(pSensor);
-    }
-
-    m_buffer_in = std::dynamic_pointer_cast<SensorDeviceFloat4Buffer>(bufferInOut);
-    if (m_buffer_in) {
-        m_buffer_out = chrono_types::make_shared<SensorDeviceRGBA8Buffer>();
-        DeviceRGBA8BufferPtr b(cudaMallocHelper<PixelRGBA8>(m_buffer_in->Width * m_buffer_in->Height),
-                               cudaFreeHelper<PixelRGBA8>);
-        m_buffer_out->Buffer = std::move(b);
-        m_buffer_out->Width = m_buffer_in->Width;
-        m_buffer_out->Height = m_buffer_in->Height;
-        std::cout << "imageopes buffer in width: " << m_buffer_in->Width << " height: " << m_buffer_in->Height
-                  << std::endl;
-        bufferInOut = m_buffer_out;
-    } else {
-        InvalidFilterGraphBufferTypeMismatch(pSensor);
-    }
-}
-
-CH_SENSOR_API void ChFilterImageFloat4ToRGBA8::Apply() {
-    cuda_image_float4_to_uchar4(m_buffer_in->Buffer.get(), m_buffer_out->Buffer.get(), m_buffer_out->Width,
-                               m_buffer_out->Height, m_cuda_stream);
-
-    m_buffer_out->LaunchedCount = m_buffer_in->LaunchedCount;
-    m_buffer_out->TimeStamp = m_buffer_in->TimeStamp;
-}
-
 
 CH_SENSOR_API ChFilterDepthToRGBA8::ChFilterDepthToRGBA8(std::string name) : ChFilter(name) {}
 CH_SENSOR_API void ChFilterDepthToRGBA8::Initialize(std::shared_ptr<ChSensor> pSensor,
@@ -376,18 +411,15 @@
         // m_cuda_stream = {};
         // m_cuda_stream.hStream = pCam->GetCudaStream();
         // m_cuda_stream.nCudaDeviceId = 0;  // TODO: allow multiple GPU usage
-<<<<<<< HEAD
     } else if (auto pTrans = std::dynamic_pointer_cast<ChTransientSensor>(pSensor)) {
         m_cuda_stream = pTrans->GetCudaStream();
         m_is_transient = true;
         m_num_bins = (unsigned int)pTrans->GetNumBins();
-=======
     } else if (auto p_phys_cam = std::dynamic_pointer_cast<ChPhysCameraSensor>(pSensor)) {
         m_cuda_stream = p_phys_cam->GetCudaStream();
         // m_cuda_stream = {};
         // m_cuda_stream.hStream = pCam->GetCudaStream();
         // m_cuda_stream.nCudaDeviceId = 0;  // TODO: allow multiple GPU usage
->>>>>>> 691dc20a
     } else {
         InvalidFilterGraphSensorTypeMismatch(pSensor);
     }
