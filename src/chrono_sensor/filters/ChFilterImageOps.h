// =============================================================================
// PROJECT CHRONO - http://projectchrono.org
//
// Copyright (c) 2019 projectchrono.org
// All rights reserved.
//
// Use of this source code is governed by a BSD-style license that can be found
// in the LICENSE file at the top level of the distribution and at
// http://projectchrono.org/license-chrono.txt.
//
// =============================================================================
// Authors: Eric Brandt, Asher Elmquist
// =============================================================================
//
// =============================================================================

#ifndef CHFILTERIMAGEOPS_H
#define CHFILTERIMAGEOPS_H

#include "chrono_sensor/filters/ChFilter.h"
#include <cuda.h>
#include <npp.h>

namespace chrono {
namespace sensor {

// forward declaration
class ChSensor;

/// @addtogroup sensor_filters
/// @{

/// A filter that converts RGBA Float4 to RGBA8
class CH_SENSOR_API ChFilterImageHalf4ToRGBA8 : public ChFilter {
  public:
    /// Class constructor
    /// @param name String name of the filter.
    ChFilterImageHalf4ToRGBA8(std::string name = {});

    /// Apply function. Applies the resize operation to the image.
    virtual void Apply();

    /// Initializes all data needed by the filter access apply function.
    /// @param pSensor A pointer to the sensor on which the filter is attached.
    /// @param bufferInOut A buffer that is passed into the filter.
    virtual void Initialize(std::shared_ptr<ChSensor> pSensor, std::shared_ptr<SensorBuffer>& bufferInOut);

  private:
    std::shared_ptr<SensorDeviceHalf4Buffer> m_buffer_in;   ///< holder of the output RGBA8 image
    std::shared_ptr<SensorDeviceRGBA8Buffer> m_buffer_out;  ///< holder of the intput RGBA float image
    CUstream m_cuda_stream;                                 ///< reference to the cuda stream
};

<<<<<<< HEAD
class CH_SENSOR_API ChFilterImageFloat4ToRGBA8 : public ChFilter {
  public:
    /// Class constructor
    /// @param name String name of the filter.
    ChFilterImageFloat4ToRGBA8(std::string name = {});
=======
/// A filter that converts RGB channels in RGBD Half4 to RGBA Half4
class CH_SENSOR_API ChFilterRGBDHalf4ToImageHalf4 : public ChFilter {
  public:
    /// Class constructor
    /// @param name String name of the filter.
    ChFilterRGBDHalf4ToImageHalf4(std::string name = {});
>>>>>>> 691dc20a

    /// Apply function. Applies the resize operation to the image.
    virtual void Apply();

    /// Initializes all data needed by the filter access apply function.
    /// @param pSensor A pointer to the sensor on which the filter is attached.
    /// @param bufferInOut A buffer that is passed into the filter.
    virtual void Initialize(std::shared_ptr<ChSensor> pSensor, std::shared_ptr<SensorBuffer>& bufferInOut);

  private:
<<<<<<< HEAD
    std::shared_ptr<SensorDeviceFloat4Buffer> m_buffer_in;   ///< holder of the output RGBA8 image
    std::shared_ptr<SensorDeviceRGBA8Buffer> m_buffer_out;  ///< holder of the intput RGBA float image
=======
    std::shared_ptr<SensorDeviceRGBDHalf4Buffer> m_buffer_in;   ///< holder of the output RGBA8 image
    std::shared_ptr<SensorDeviceHalf4Buffer> m_buffer_out;      ///< holder of the intput RGBA float image
    CUstream m_cuda_stream;                                     ///< reference to the cuda stream
};

/// A filter that converts D-channel in RGBD Half4 to R8
class CH_SENSOR_API ChFilterRGBDHalf4ToR8 : public ChFilter {
  public:
    /// Class constructor
    /// @param name String name of the filter.
    ChFilterRGBDHalf4ToR8(std::string name = {});

    /// Apply function. Applies the resize operation to the image.
    virtual void Apply();

    /// Initializes all data needed by the filter access apply function.
    /// @param pSensor A pointer to the sensor on which the filter is attached.
    /// @param bufferInOut A buffer that is passed into the filter.
    virtual void Initialize(std::shared_ptr<ChSensor> pSensor, std::shared_ptr<SensorBuffer>& bufferInOut);

    /// Get the maximum distance from the input RGBD buffer
    /// @param buf_in input buffer
    /// @param buf_size size of buffer
    // __half GetMaxDistance(void* buf_in, int buf_size);

    /// Get the minimum distance from the input RGBD buffer
    /// @param buf_in input buffer
    /// @param buf_size size of buffer
    // __half GetMinDistance(void* buf_in, int buf_size);

  private:
    std::shared_ptr<SensorDeviceRGBDHalf4Buffer> m_buffer_in;   ///< holder of the input RGBD Half4 image
    std::shared_ptr<SensorDeviceR8Buffer> m_buffer_out;         ///< holder of the output R8 float image
    CUstream m_cuda_stream;                                     ///< reference to the cuda stream
};

/// A filter that converts RGBA Half4 to RGBA16
class CH_SENSOR_API ChFilterImageHalf4ToRGBA16 : public ChFilter {
  public:
    /// Class constructor
    /// @param name String name of the filter.
    ChFilterImageHalf4ToRGBA16(std::string name = {});

    /// Apply function. Applies the resize operation to the image.
    virtual void Apply();

    /// Initializes all data needed by the filter access apply function.
    /// @param pSensor A pointer to the sensor on which the filter is attached.
    /// @param bufferInOut A buffer that is passed into the filter.
    virtual void Initialize(std::shared_ptr<ChSensor> pSensor, std::shared_ptr<SensorBuffer>& bufferInOut);

  private:
    std::shared_ptr<SensorDeviceHalf4Buffer> m_buffer_in;   ///< holder of the intput RGBA float image
    std::shared_ptr<SensorDeviceRGBA16Buffer> m_buffer_out;  ///< holder of the output RGBA16 image
>>>>>>> 691dc20a
    CUstream m_cuda_stream;                                 ///< reference to the cuda stream
};


/// A filter that converts Depth values to RGBA8
class CH_SENSOR_API ChFilterDepthToRGBA8 : public ChFilter {
  
 public:
    ChFilterDepthToRGBA8(std::string name = {});
    virtual void Apply();

    virtual void Initialize(std::shared_ptr<ChSensor> pSensor, std::shared_ptr<SensorBuffer>& bufferInOut);

  private:
    std::shared_ptr<SensorDeviceDepthBuffer> m_buffer_in;   ///<
    std::shared_ptr<SensorDeviceRGBA8Buffer> m_buffer_out;  ///<
    CUstream m_cuda_stream;
};

/// A filter that converts normal map to RGBA8
class CH_SENSOR_API ChFilterNormalToRGBA8 : public ChFilter {
  
  public:
    ChFilterNormalToRGBA8(std::string name = {});
    virtual void Apply();
    virtual void Initialize(std::shared_ptr<ChSensor> pSensor, std::shared_ptr<SensorBuffer>& bufferInOut);

  private:
    std::shared_ptr<SensorDeviceNormalBuffer> m_buffer_in;   ///<
    std::shared_ptr<SensorDeviceRGBA8Buffer> m_buffer_out;  ///<
    CUstream m_cuda_stream;
};

/// A filter that, when applied to a sensor, resizes the image to the specified dimensions.
class CH_SENSOR_API ChFilterImageResize : public ChFilter {
  public:
    /// Class constructor
    /// @param w Desired width of the image.
    /// @param h Desired height of the image.
    /// @param name String name of the filter.
    ChFilterImageResize(int w, int h, std::string name = {});

    /// Apply function. Applies the resize operation to the image.
    virtual void Apply();

    /// Initializes all data needed by the filter access apply function.
    /// @param pSensor A pointer to the sensor on which the filter is attached.
    /// @param bufferInOut A buffer that is passed into the filter.
    virtual void Initialize(std::shared_ptr<ChSensor> pSensor, std::shared_ptr<SensorBuffer>& bufferInOut);

  private:
    std::shared_ptr<SensorDeviceRGBA8Buffer> m_buffer_rgba8_in;   ///< holder of an input RGBA8 image
    std::shared_ptr<SensorDeviceRGBA8Buffer> m_buffer_rgba8_out;  ///< holder of an output RGBA8 image
    std::shared_ptr<SensorDeviceR8Buffer> m_buffer_r8_in;         ///< holder of an R8 input image
    std::shared_ptr<SensorDeviceR8Buffer> m_buffer_r8_out;        ///< holder of an R8 input image
    NppStreamContext m_cuda_stream;                               ///< reference to the cuda stream
    int m_w;                                                      ///< desired image width
    int m_h;                                                      ///< desired image height
};

/// A filter that, when applied to a sensor, reduces the resolution for antialiasing
class CH_SENSOR_API ChFilterImgAlias : public ChFilter {
  public:
    /// Class constructor
    /// @param factor reduction factor for antialiasing
    /// @param name String name of the filter
    ChFilterImgAlias(int factor, std::string name = {});

    /// Apply function. Applies the antialiasing reduction to the image.
    virtual void Apply();

    /// Initializes all data needed by the filter access apply function.
    /// @param pSensor A pointer to the sensor on which the filter is attached.
    /// @param bufferInOut A buffer that is passed into the filter.
    virtual void Initialize(std::shared_ptr<ChSensor> pSensor, std::shared_ptr<SensorBuffer>& bufferInOut);

  private:
    std::shared_ptr<SensorDeviceRGBA8Buffer> m_buffer_rgba8_in;     ///< holder of an input RGBA8 image
    std::shared_ptr<SensorDeviceRGBA8Buffer> m_buffer_rgba8_out;    ///< holder of an output RGBA8 image
    std::shared_ptr<SensorDeviceRGBA16Buffer> m_buffer_rgba16_in;   ///< holder of an input RGBA16 image
    std::shared_ptr<SensorDeviceRGBA16Buffer> m_buffer_rgba16_out;  ///< holder of an output RGBA16 image
    std::shared_ptr<SensorDeviceR8Buffer> m_buffer_r8_in;           ///< holder of an R8 image
    std::shared_ptr<SensorDeviceR8Buffer> m_buffer_r8_out;          ///< holder of an R8 image
    std::shared_ptr<SensorDeviceFloat4Buffer> m_buffer_float4_in;   ///< holder of an R8 image
    std::shared_ptr<SensorDeviceFloat4Buffer> m_buffer_float4_out;  ///< holder of an R8 image
    CUstream m_cuda_stream;                                         ///< reference to the cuda stream
    // NppStreamContext m_cuda_stream;
    int m_factor;  ///< reduction factor for antialiasing
    bool m_is_transient = false;
    int m_num_bins = 1;
};

/// @}

}  // namespace sensor
}  // namespace chrono

#endif<|MERGE_RESOLUTION|>--- conflicted
+++ resolved
@@ -51,34 +51,42 @@
     CUstream m_cuda_stream;                                 ///< reference to the cuda stream
 };
 
-<<<<<<< HEAD
 class CH_SENSOR_API ChFilterImageFloat4ToRGBA8 : public ChFilter {
   public:
     /// Class constructor
     /// @param name String name of the filter.
     ChFilterImageFloat4ToRGBA8(std::string name = {});
-=======
+
+    /// Apply function. Applies the resize operation to the image.
+    virtual void Apply();
+
+    /// Initializes all data needed by the filter access apply function.
+    /// @param pSensor A pointer to the sensor on which the filter is attached.
+    /// @param bufferInOut A buffer that is passed into the filter.
+    virtual void Initialize(std::shared_ptr<ChSensor> pSensor, std::shared_ptr<SensorBuffer>& bufferInOut);
+
+  private:
+    std::shared_ptr<SensorDeviceFloat4Buffer> m_buffer_in;   ///< holder of the output RGBA8 image
+    std::shared_ptr<SensorDeviceRGBA8Buffer> m_buffer_out;  ///< holder of the intput RGBA float image
+    CUstream m_cuda_stream;            
+
+};
 /// A filter that converts RGB channels in RGBD Half4 to RGBA Half4
 class CH_SENSOR_API ChFilterRGBDHalf4ToImageHalf4 : public ChFilter {
   public:
     /// Class constructor
     /// @param name String name of the filter.
     ChFilterRGBDHalf4ToImageHalf4(std::string name = {});
->>>>>>> 691dc20a
-
-    /// Apply function. Applies the resize operation to the image.
-    virtual void Apply();
-
-    /// Initializes all data needed by the filter access apply function.
-    /// @param pSensor A pointer to the sensor on which the filter is attached.
-    /// @param bufferInOut A buffer that is passed into the filter.
-    virtual void Initialize(std::shared_ptr<ChSensor> pSensor, std::shared_ptr<SensorBuffer>& bufferInOut);
-
-  private:
-<<<<<<< HEAD
-    std::shared_ptr<SensorDeviceFloat4Buffer> m_buffer_in;   ///< holder of the output RGBA8 image
-    std::shared_ptr<SensorDeviceRGBA8Buffer> m_buffer_out;  ///< holder of the intput RGBA float image
-=======
+
+    /// Apply function. Applies the resize operation to the image.
+    virtual void Apply();
+
+    /// Initializes all data needed by the filter access apply function.
+    /// @param pSensor A pointer to the sensor on which the filter is attached.
+    /// @param bufferInOut A buffer that is passed into the filter.
+    virtual void Initialize(std::shared_ptr<ChSensor> pSensor, std::shared_ptr<SensorBuffer>& bufferInOut);
+
+  private:
     std::shared_ptr<SensorDeviceRGBDHalf4Buffer> m_buffer_in;   ///< holder of the output RGBA8 image
     std::shared_ptr<SensorDeviceHalf4Buffer> m_buffer_out;      ///< holder of the intput RGBA float image
     CUstream m_cuda_stream;                                     ///< reference to the cuda stream
@@ -133,7 +141,6 @@
   private:
     std::shared_ptr<SensorDeviceHalf4Buffer> m_buffer_in;   ///< holder of the intput RGBA float image
     std::shared_ptr<SensorDeviceRGBA16Buffer> m_buffer_out;  ///< holder of the output RGBA16 image
->>>>>>> 691dc20a
     CUstream m_cuda_stream;                                 ///< reference to the cuda stream
 };
 
