--- conflicted
+++ resolved
@@ -51,7 +51,6 @@
     CUstream m_cuda_stream;                                 ///< reference to the cuda stream
 };
 
-<<<<<<< HEAD
 class CH_SENSOR_API ChFilterImageFloat4ToRGBA8 : public ChFilter {
   public:
     /// Class constructor
@@ -146,8 +145,6 @@
 };
 
 
-=======
->>>>>>> b93ce231
 /// A filter that converts Depth values to RGBA8
 class CH_SENSOR_API ChFilterDepthToRGBA8 : public ChFilter {
   
