--- conflicted
+++ resolved
@@ -12,34 +12,6 @@
 
 message(STATUS "\n==== Chrono Sensor module ====\n")
 
-<<<<<<< HEAD
-
-
-
-option(USE_NVDB "Enable Chrono::FSI deformable terrain sim rendering in Chrono::Sensor" OFF)
-
-if(USE_NVDB)
-  # CMake Module path
-  set(OpenVDB_DIR "" CACHE PATH "OpenVDB CMake Module Path")
-  set(CMAKE_MODULE_PATH ${OpenVDB_DIR} ${CMAKE_MODULE_PATH} )
-  # Print out the CMake module path
-  message(STATUS "CMAKE_MODULE_PATH: ${CMAKE_MODULE_PATH}")
-  # print cmake cxx standard
-  message(STATUS "CMAKE_CXX_STANDARD: ${CMAKE_CXX_STANDARD}")
-  find_package(OpenVDB REQUIRED COMPONENTS openvdb nanovdb)
-
-  # set the include directories
-  message(STATUS "OpenVDB include directory: ${OpenVDB_INCLUDE_DIR}")
-  set(CH_SENSOR_INCLUDES ${CH_SENSOR_INCLUDES} ${OpenVDB_INCLUDE_DIR})
-  message(STATUS "Sensor include directories: ${CH_SENSOR_INCLUDES}")
-
-
-
-endif()
-
-
-=======
->>>>>>> db2ac094
 # Return now if CUDA is not available
 if(NOT CHRONO_CUDA_FOUND)
   message(WARNING "Chrono::Sensor requires CUDA, but CUDA was not found; disabling Chrono::Sensor")
@@ -55,202 +27,8 @@
 mark_as_advanced(CLEAR GLM_INCLUDE_DIR)
 mark_as_advanced(CLEAR GLEW_DIR)
 mark_as_advanced(CLEAR glfw3_DIR)
-<<<<<<< HEAD
-if(${CMAKE_SYSTEM_NAME} MATCHES "Windows")
-  mark_as_advanced(CLEAR GLEW_DLL)
-  mark_as_advanced(CLEAR GLFW_DLL)
-endif()
-
-
-# ------------------------------------------------------------------------------
-# Hack to deal with MSVC runtime libraries
-# ------------------------------------------------------------------------------
-
-if(MSVC)
-  if(USE_MSVC_STATIC_RUNTIME)
-    set(CMAKE_CXX_FLAGS_RELEASE "${CMAKE_CXX_FLAGS_RELEASE} /MT")
-    set(CMAKE_CXX_FLAGS_DEBUG "${CMAKE_CXX_FLAGS_DEBUG} /MTd")
-  else()
-    set(CMAKE_CXX_FLAGS_RELEASE "${CMAKE_CXX_FLAGS_RELEASE} /MD")
-    set(CMAKE_CXX_FLAGS_DEBUG "${CMAKE_CXX_FLAGS_DEBUG} /MDd")
-  endif()
-endif()
-
-# ------------------------------------------------------------------------------
-# Find optional GL support
-# ------------------------------------------------------------------------------
-
-find_package(OpenGL QUIET)
-find_package(GLEW QUIET)
-find_package(glfw3 QUIET)
-
-message(STATUS "OpenGL found: ${OPENGL_FOUND}")
-message(STATUS "GLEW found:   ${GLEW_FOUND}")
-message(STATUS "GLFW3 found:  ${glfw3_FOUND}")
-
-# On windows, ask for the GLEW and GLFW DLLs so that we can copy. This is
-# optional.  If not specified, it is the user's responsibility to make them
-# available at runtime.
-if(${CMAKE_SYSTEM_NAME} MATCHES "Windows")
-    SET(GLEW_DLL  "" CACHE FILEPATH "The GLEW DLL")
-    SET(GLFW_DLL  "" CACHE FILEPATH "The GLFW DLL")
-endif()
-
-if(${OPENGL_FOUND} AND ${GLEW_FOUND} AND ${glfw3_FOUND})
-  set(HAVE_GL TRUE)
-  message(STATUS "GL libraries found.")
-else()
-  set(HAVE_GL FALSE)
-  message(STATUS "GL libraries not found. OpenGL support disabled.")
-endif()
-
-# ------------------------------------------------------------------------------
-# Find and set everything needed for OptiX
-# ------------------------------------------------------------------------------
-
-find_package(OptiX REQUIRED)
-
-message(STATUS "OptiX include directory: ${OptiX_INCLUDE}")
-
-if(${CMAKE_SYSTEM_NAME} MATCHES "Windows")
-    add_compile_definitions(NOMINMAX)
-	message(STATUS "NOMINMAX set for windows")
-endif()
-
-set(CH_SENSOR_INCLUDES ${CH_SENSOR_INCLUDES}
-    ${OptiX_INCLUDE}
-    ${CUDA_INCLUDE_DIRS}
-)
-
-
-set(CMAKE_CXX_STANDARD 17)
-set(CMAKE_CUDA_STANDARD_REQUIRED ON)
-set(CMAKE_CXX_EXTENSIONS OFF)
-
-list(APPEND LIBRARIES ${CUDA_nppc_LIBRARY})
-list(APPEND LIBRARIES ${CUDA_nppig_LIBRARY})
-list(APPEND LIBRARIES ${CUDA_nppidei_LIBRARY})
-list(APPEND LIBRARIES ${CUDA_CUDA_LIBRARY})
-
-if(USE_NVDB)
-  list(APPEND LIBRARIES OpenVDB::nanovdb)
-  # list(APPEND LIBRARIES OpenVDB::openvdb)
-  if(VDB_MSVC_RUNTIME_SELECTION)
-    message(STATUS "Setting MSVC runtime for OpenVDB")
-    set_target_properties(ChronoEngine_sensor PROPERTIES
-      MSVC_RUNTIME_LIBRARY ${VDB_MSVC_RUNTIME_SELECTION})
-  endif()
-endif()
-
-message(STATUS "CMAKE_CXX_STANDARD: ${CMAKE_CXX_STANDARD}")
-# print cxx compiler flags\
-if(MSVC AND MSVC_VERSION GREATER_EQUAL 1900)
-  set(CMAKE_CXX_FLAGS_DEBUG "${CMAKE_CXX_FLAGS_DEBUG} /bigobj")
-endif()
-message(STATUS "CMAKE_CXX_FLAGS_DEBUG: ${CMAKE_CXX_FLAGS_DEBUG}")
-
-set(CH_SENSOR_INCLUDES ${CH_SENSOR_INCLUDES} "${CUDA_TOOLKIT_ROOT_DIR}/include")
-list(APPEND CUDA_NVCC_FLAGS "--use_fast_math --extended-lambda --std c++17")
-list(APPEND CUDA_NVCC_FLAGS_DEBUG "--use_fast_math --extended-lambda --std c++17 -G")
-
-
-
-
-
-# ------------------------------------------------------------------------------
-# Optionally find TensorRT Version___ and set libaries and includes
-# ------------------------------------------------------------------------------
-
-option(USE_TENSOR_RT "Enable the TensorRT for Sensor Module" OFF)
-
-IF(USE_TENSOR_RT)
-
-    set(TENSOR_RT_INSTALL_DIR "" CACHE PATH "Path to TensorRT")
-
-    #TensorRT Libraries
-    find_library(TENSOR_RT_NVINFER nvinfer ${TENSOR_RT_INSTALL_DIR}/lib)
-    find_library(TENSOR_RT_PARSERS nvparsers ${TENSOR_RT_INSTALL_DIR}/lib)
-    find_library(TENSOR_RT_ONNXPARSER nvonnxparser ${TENSOR_RT_INSTALL_DIR}/lib)
-
-    find_path(TENSOR_RT_INCLUDE_PATH NAMES NvInfer.h PATHS ${TENSOR_RT_INSTALL_DIR}/include)
-
-
-    list(APPEND LIBRARIES ${TENSOR_RT_NVINFER})
-    list(APPEND LIBRARIES ${TENSOR_RT_PARSERS})
-    list(APPEND LIBRARIES ${TENSOR_RT_ONNXPARSER})
-
-    mark_as_advanced(TENSOR_RT_NVINFER)
-    mark_as_advanced(TENSOR_RT_PARSERS)
-    mark_as_advanced(TENSOR_RT_ONNXPARSER)
-
-    #TensorRT Include directory
-    #set(TENSOR_RT_INCLUDE_PATH "${TENSOR_RT_INSTALL_DIR}/include" CACHE PATH "Path to TensorRT includes")
-    set(CH_SENSOR_INCLUDES ${CH_SENSOR_INCLUDES} "${TENSOR_RT_INCLUDE_PATH}")
-ENDIF()
-
-
-# ------------------------------------------------------------------------------
-# Optionally use NVRTC to compile shader code rather than NVCC to PTX
-# ------------------------------------------------------------------------------
-
-set(USE_CUDA_NVRTC ON CACHE BOOL "Compile shader code at run-time with NVRTC rather than NVCC at build time to PTX")
-if(USE_CUDA_NVRTC)
-  find_library(CUDA_NVRTC_LIBRARY nvrtc HINTS ${CUDA_TOOLKIT_ROOT_DIR}
-    ${CUDA_TOOLKIT_ROOT_DIR}/lib
-    ${CUDA_TOOLKIT_ROOT_DIR}/lib64 
-    ${CUDA_TOOLKIT_ROOT_DIR}/lib/x64)
-  if(NOT CUDA_NVRTC_LIBRARY)
-    message(STATUS "USE_CUDA_NVRTC disabled due to missing CUDA_NVRTC_LIBRARY")
-    set(USE_CUDA_NVRTC OFF)
-  else()
-    list(APPEND LIBRARIES ${CUDA_NVRTC_LIBRARY})
-    # add_definitions( -DUSE_CUDA_NVRTC )
-    # add_definitions( -DCMAKE_SHADER_OUTPUT_PATH="${CMAKE_CURRENT_SOURCE_DIR}/optix/shaders/" )
-
-    #set(CUDA_NVRTC_FLAGS -arch compute_30 -use_fast_math -lineinfo -default-device -rdc true -D__x86_64 CACHE STRING "NVRTC flags as list." FORCE)
-    set(CUDA_NVRTC_FLAGS -use_fast_math -std=c++11 -default-device -rdc true -D__x86_64 CACHE STRING "NVRTC flags as list." FORCE)
-    mark_as_advanced(CUDA_NVRTC_FLAGS)
-
-    set(CUDA_NVRTC_FLAG_LIST)
-    foreach(item ${CUDA_NVRTC_FLAGS}) #CUDA_NVRTC_FLAGS CUDA_NVCC_FLAGS
-      set(CUDA_NVRTC_FLAG_LIST "${CUDA_NVRTC_FLAG_LIST} \\\n  \"${item}\",")
-    endforeach()
-    set(CUDA_NVRTC_FLAG_LIST "${CUDA_NVRTC_FLAG_LIST} \\\n  0,")
-
-    set(CUDA_NVRTC_INCLUDE_DIRS
-      ${OptiX_INCLUDE}
-      ${OptiX_INCLUDE}/optixu
-      ${CUDA_INCLUDE_DIRS}
-      ${CMAKE_CURRENT_SOURCE_DIR}/optix/shaders
-      ${CMAKE_INSTALL_PREFIX}/include
-      ${CMAKE_SOURCE_DIR}/src CACHE STRING "NVRTC include dirs as list." FORCE)
-    mark_as_advanced(CUDA_NVRTC_INCLUDE_DIRS)
-
-    set(CUDA_NVRTC_INCLUDE_LIST)
-    foreach(item ${CUDA_NVRTC_INCLUDE_DIRS})
-      set(CUDA_NVRTC_INCLUDE_LIST "${CUDA_NVRTC_INCLUDE_LIST} \\\n  \"${item}\",")
-    endforeach()
-    set(CUDA_NVRTC_INCLUDE_LIST "${CUDA_NVRTC_INCLUDE_LIST} \\\n  0,")
-
-  endif()
-
-endif()
-
-
-# ----------------------------------------------------------------------------
-# Generate and install configuration file
-# ----------------------------------------------------------------------------
-
-# Generate the configuration header file using substitution variables.
-configure_file(${CMAKE_CURRENT_SOURCE_DIR}/ChConfigSensor.h.in
-		${PROJECT_BINARY_DIR}/chrono_sensor/ChConfigSensor.h)
-
-install(FILES "${PROJECT_BINARY_DIR}/chrono_sensor/ChConfigSensor.h"
-		DESTINATION include/chrono_sensor)
-=======
 
 option(CH_USE_NVDB "Enable Chrono::FSI deformable terrain sim rendering in Chrono::Sensor" OFF)
->>>>>>> db2ac094
 
 #-----------------------------------------------------------------------------
 # LIST CUDA FILES USED FOR RT PROGRAMS - TO BE COMPILED TO PTX SHADERS
@@ -586,19 +364,6 @@
     list(APPEND ALL_CH_SENSOR_FILES ${Chrono_sensor_TENSORRT_HEADERS})
 endif()
 
-<<<<<<< HEAD
-# Generate the PTX files only if NVRTC is disabled
-if(NOT USE_CUDA_NVRTC)
-  set(CUDA_GENERATED_OUTPUT_DIR "${CMAKE_BINARY_DIR}/lib/sensor_ptx")
-  # add_definitions(-DCMAKE_SHADER_OUTPUT_PATH="${CUDA_GENERATED_OUTPUT_DIR}/")
-  CUDA_WRAP_SRCS(ChronoEngine_sensor PTX generated_rt_files ${ChronoEngine_sensor_RT_SOURCES}
-  )
-  source_group("Generated Files" FILES ${generated_rt_files})
-endif()
-# $<$<CONFIG:Debug>:-G>   
-# reset the cuda generate directory for cuda files being compiled into obj
-set(CUDA_GENERATED_OUTPUT_DIR "")
-=======
 add_library(Chrono_sensor ${ALL_CH_SENSOR_FILES}
                                 ${Chrono_sensor_CUDA_SOURCES})
 add_library(Chrono::sensor ALIAS Chrono_sensor)
@@ -611,7 +376,6 @@
 if (CH_STATIC)
   set_target_properties(Chrono_sensor PROPERTIES POSITION_INDEPENDENT_CODE ON)
 endif()
->>>>>>> db2ac094
 
 if(MSVC)
   set_target_properties(Chrono_sensor PROPERTIES MSVC_RUNTIME_LIBRARY ${CH_MSVC_RUNTIME_LIBRARY})
@@ -792,11 +556,6 @@
   message(STATUS "GL libraries not found; OpenGL support disabled")
 endif()
 
-<<<<<<< HEAD
-if(${USE_NVDB})
-  target_compile_definitions(ChronoEngine_sensor PUBLIC -DUSE_SENSOR_NVDB)
-  #target_compile_definitions(ChronoEngine_sensor PUBLIC -DNANOVDB_USE_OPENVDB) ##??
-=======
 
 if(CH_USE_NVDB)
   # CMake Module path
@@ -809,7 +568,6 @@
   find_package(OpenVDB REQUIRED COMPONENTS nanovdb)
 
   target_compile_definitions(Chrono_sensor PUBLIC USE_SENSOR_NVDB)
->>>>>>> db2ac094
   message(STATUS "NANO VDB Visualization enabled in Chrono::Sensor.")
 endif()
 
@@ -825,27 +583,13 @@
 
 target_link_libraries(Chrono_sensor PRIVATE Chrono_core ${LIBRARIES})
 
-<<<<<<< HEAD
-message(STATUS "Sensor include directories: ${CH_SENSOR_INCLUDES}")
-target_include_directories(ChronoEngine_sensor PUBLIC ${CH_SENSOR_INCLUDES} )
-=======
 # ------------------------------------------------------------------------------
 # Optionally find TensorRT Version___ and set libaries and includes
 # ------------------------------------------------------------------------------
->>>>>>> db2ac094
 
 option(CH_USE_TENSOR_RT "Enable the TensorRT for Sensor Module" OFF)
 
-<<<<<<< HEAD
-
-# Make some variables available to users
-set(CH_SENSOR_INCLUDES  "${CH_SENSOR_INCLUDES}"  PARENT_SCOPE)
-SET(SENSOR_LIBRARIES    "${LIBRARIES}"           PARENT_SCOPE)
-set(CH_SENSOR_CXX_FLAGS "${CH_SENSOR_CXX_FLAGS}" PARENT_SCOPE)
-set(CH_SENSOR_C_FLAGS   "${CH_SENSOR_C_FLAGS}"   PARENT_SCOPE)
-=======
 IF(CH_USE_TENSOR_RT)
->>>>>>> db2ac094
 
     set(TENSOR_RT_INSTALL_DIR "" CACHE PATH "Path to TensorRT")
 
